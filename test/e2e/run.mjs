import { dirname } from 'node:path';
import { fileURLToPath } from 'node:url';
import { once } from 'node:events';
import { readdir } from 'node:fs/promises';
import { isMainThread, Worker, workerData } from 'node:worker_threads';
import { colors, getApifyToken, clearPackages, clearStorage, SKIPPED_TEST_CLOSE_CODE } from './tools.mjs';

const basePath = dirname(fileURLToPath(import.meta.url));

process.env.APIFY_LOG_LEVEL = '0'; // switch off logs for better test results visibility
process.env.APIFY_HEADLESS = '1'; // run browser in headless mode (default on platform)
process.env.APIFY_TOKEN = process.env.APIFY_TOKEN ?? await getApifyToken();
process.env.APIFY_CONTAINER_URL = process.env.APIFY_CONTAINER_URL ?? 'http://127.0.0.1';
process.env.APIFY_CONTAINER_PORT = process.env.APIFY_CONTAINER_PORT ?? '8000';

/**
 * Depending on STORAGE_IMPLEMENTATION the workflow of the tests slightly differs:
 *   - for 'LOCAL': the 'apify_storage' folder should be removed after the test actor finishes;
 *   - for 'MEMORY': ...;
 *   - for 'PLATFORM': SDK packages should be copied to respective test actor folders
 *      (and also should be removed after pushing the actor to platform and starting the test run there)
 *      to check the latest changes on the platform;
 * @ignore
 */
process.env.STORAGE_IMPLEMENTATION = process.env.STORAGE_IMPLEMENTATION || 'LOCAL';

async function run() {
    const paths = await readdir(basePath, { withFileTypes: true });
    const dirs = paths.filter((dirent) => dirent.isDirectory());

    for (const dir of dirs) {
        if (process.argv.length === 3 && dir.name !== process.argv[2]) {
            continue;
        }

        const now = Date.now();
        const worker = new Worker(fileURLToPath(import.meta.url), {
            workerData: dir.name,
            stdout: true,
        });
        let seenFirst = false;
        worker.stdout.on('data', (data) => {
            const str = data.toString();

            if (str.startsWith('[test skipped]')) {
                return;
            }

            if (str.startsWith('[init]')) {
                seenFirst = true;
                return;
            }

            if (!seenFirst) {
                console.log(`${colors.red('[fatal]')} test ${colors.yellow(`[${dir.name}]`)} did not call "initialize(import.meta.url)"!`);
                worker.terminate();
                return;
            }

            const match = str.match(/\[assertion] (passed|failed): (.*)/);

            if (match) {
                const c = match[1] === 'passed' ? colors.green : colors.red;
                console.log(`${colors.yellow(`[${dir.name}]`)} ${match[2]}: ${c(match[1])}`);
            }
        });
        worker.on('exit', async (code) => {
            if (code === SKIPPED_TEST_CLOSE_CODE) {
                console.log(`Test ${colors.yellow(`[${dir.name}]`)} was skipped`);
                return;
            }

            const took = (Date.now() - now) / 1000;
<<<<<<< HEAD
            console.log(`Test ${colors.yellow(`[${dir.name}]`)} finished with status: ${code === 0 ? colors.green('success') : colors.red('failure')} ${colors.grey(`[took ${took}s]`)}`);
=======
            console.log(code === 0
                ? `${colors.yellow(`[${dir.name}]`)} ${colors.green(`Test finished with status: success`)} ${colors.grey(`[took ${took}s]`)}`
                : `${colors.yellow(`[${dir.name}]`)} ${colors.red(`Test finished with status: failure`)} ${colors.grey(`[took ${took}s]`)}`
            );

            if (process.env.STORAGE_IMPLEMENTATION === 'LOCAL') await clearStorage(`${basePath}/${dir.name}`);
            // if (process.env.STORAGE_IMPLEMENTATION === 'MEMORY') {}
            if (process.env.STORAGE_IMPLEMENTATION === 'PLATFORM') await clearPackages(`${basePath}/${dir.name}`);
>>>>>>> abab31d5
        });
        await once(worker, 'exit');
    }
}

if (isMainThread) {
    await run();
} else {
    await import(`${basePath}/${workerData}/test.mjs`);
}<|MERGE_RESOLUTION|>--- conflicted
+++ resolved
@@ -71,9 +71,6 @@
             }
 
             const took = (Date.now() - now) / 1000;
-<<<<<<< HEAD
-            console.log(`Test ${colors.yellow(`[${dir.name}]`)} finished with status: ${code === 0 ? colors.green('success') : colors.red('failure')} ${colors.grey(`[took ${took}s]`)}`);
-=======
             console.log(code === 0
                 ? `${colors.yellow(`[${dir.name}]`)} ${colors.green(`Test finished with status: success`)} ${colors.grey(`[took ${took}s]`)}`
                 : `${colors.yellow(`[${dir.name}]`)} ${colors.red(`Test finished with status: failure`)} ${colors.grey(`[took ${took}s]`)}`
@@ -82,7 +79,6 @@
             if (process.env.STORAGE_IMPLEMENTATION === 'LOCAL') await clearStorage(`${basePath}/${dir.name}`);
             // if (process.env.STORAGE_IMPLEMENTATION === 'MEMORY') {}
             if (process.env.STORAGE_IMPLEMENTATION === 'PLATFORM') await clearPackages(`${basePath}/${dir.name}`);
->>>>>>> abab31d5
         });
         await once(worker, 'exit');
     }
