--- conflicted
+++ resolved
@@ -88,15 +88,11 @@
     console.log('[init] Storage directory:', process.env.APIFY_LOCAL_STORAGE_DIR);
 }
 
-<<<<<<< HEAD
-export async function expect(bool, message) {
-=======
 /**
  * @param {boolean} bool
  * @param {string} message
  */
-export function expect(bool, message) {
->>>>>>> 1b950d24
+export async function expect(bool, message) {
     if (bool) {
         console.log(`[assertion] passed: ${message}`);
     } else {
@@ -106,30 +102,26 @@
     }
 }
 
-<<<<<<< HEAD
-export async function skipTest(reason) {
-=======
 /**
  * @param {string} reason
  */
-export function skipTest(reason) {
->>>>>>> 1b950d24
+export async function skipTest(reason) {
     console.error(`[test skipped] ${reason}`);
     await delay(1);
     process.exit(SKIPPED_TEST_CLOSE_CODE);
 }
 
-<<<<<<< HEAD
+/**
+ * @param {number} ms
+ */
 export function delay(ms) {
     return sleep(ms);
 }
 
-=======
 /**
  * @param {any[]} items
  * @param {string[]} schema
  */
->>>>>>> 1b950d24
 export function validateDataset(items, schema = []) {
     for (const item of items) {
         if (!item.hasOwnProperty('url') || !item.url.match(URL_NO_COMMAS_REGEX)) {
