<<<<<<< HEAD
import { dirname, join, resolve } from 'node:path';
=======
/* eslint-disable import/no-relative-packages */
import { join } from 'node:path';
import { dirname } from 'node:path';
>>>>>>> 5eb05d0a
import { fileURLToPath } from 'node:url';
import { existsSync } from 'node:fs';
import { readdir } from 'node:fs/promises';
import { homedir } from 'node:os';
<<<<<<< HEAD
import { promisify } from 'node:util';
import child_process from 'node:child_process';
=======
>>>>>>> 5eb05d0a
import fs from 'fs-extra';
import { ApifyClient } from 'apify-client';
import { URL_NO_COMMAS_REGEX, purgeLocalStorage } from '../../packages/utils/dist/index.mjs';

<<<<<<< HEAD
const exec = promisify(child_process.exec);

=======
export const SKIPPED_TEST_CLOSE_CODE = 404;

/** @type {Record<string, (text: string) => string>} */
>>>>>>> 5eb05d0a
export const colors = {
    red: (text) => `\x1B[31m${text}\x1B[39m`,
    green: (text) => `\x1B[32m${text}\x1B[39m`,
    grey: (text) => `\x1B[90m${text}\x1B[39m`,
    yellow: (text) => `\x1B[33m${text}\x1B[39m`,
};

<<<<<<< HEAD
export function getActorTestDir(url) {
    const __filename = fileURLToPath(url);
    const __dirname = dirname(__filename);
    return join(__dirname, 'actor');
}

export async function runActor(dirName) {
    let stats;
    let datasetItems;

    if (process.env.npm_config_platform) {
        await copyPackages(dirName);
        // TODO: add some check for token (or check that we are logged in)
        await exec('apify push', { cwd: dirName });

        const actorName = await getActorName(dirName);
        const client = new ApifyClient({ token: process.env.APIFY_TOKEN });
        const { items: actors } = await client.actors().list();
        const { id } = actors.find((actor) => actor.name === actorName);

        const { defaultKeyValueStoreId, defaultDatasetId } = await client.actor(id).call();
        const { value } = await client.keyValueStore(defaultKeyValueStoreId).getRecord('SDK_CRAWLER_STATISTICS_0');
        stats = value;
        const { items } = await client.dataset(defaultDatasetId).listItems();
        datasetItems = items;
    } else {
        await exec('apify run -p', { cwd: dirName });
        stats = await getStats(dirName);
        datasetItems = await getDatasetItems(dirName);
    }
=======
/**
 * @param {string | URL} url
 */
export function getStorage(url) {
    return join(dirname(fileURLToPath(url)), './apify_storage');
}

/**
 * @param {string | URL} url
 */
export async function getStats(url) {
    const dir = getStorage(url);
    const path = join(dir, 'key_value_stores/default/SDK_CRAWLER_STATISTICS_0.json');
>>>>>>> 5eb05d0a

    return { stats, datasetItems };
}

async function getActorName(dirname) {
    const actorPackageFile = await fs.readJSON(join(dirname, 'package.json'));
    return actorPackageFile.name;
}

async function copyPackages(dirName) {
    const srcPackagesDir = resolve('../apify-ts', 'packages');
    const destPackagesDir = join(dirName, 'packages');
    await fs.remove(destPackagesDir);

    const { dependencies } = await fs.readJSON(join(dirName, 'package.json'));
    for (const dependency of Object.values(dependencies)) {
        const packageDirName = dependency.split('/').pop();
        const srcDir = join(srcPackagesDir, packageDirName, 'dist');
        const destDir = join(destPackagesDir, packageDirName, 'dist');
        await fs.copy(srcDir, destDir);
        const srcPackageFile = join(srcPackagesDir, packageDirName, 'package.json');
        const destPackageFile = join(destPackagesDir, packageDirName, 'package.json')
        await fs.copy(srcPackageFile, destPackageFile);
    }
}

export async function clearPackages(dirName) {
    const destPackagesDir = join(dirName, 'actor', 'packages');
    await fs.remove(destPackagesDir);
}

export async function getApifyToken() {
    const authPath = join(homedir(), '.apify', 'auth.json');

    if (!existsSync(authPath)) {
        throw new Error('You need to be logged in with your Apify account to run E2E tests. Call "apify login" to fix that.');
    }

    const { token } = await fs.readJSON(authPath);
    return token;
}

<<<<<<< HEAD
export function getStorage(url) {
    return join(url, 'apify_storage');
}

export async function getStats(url) {
    const dir = getStorage(url);
    const path = join(dir, 'key_value_stores/default/SDK_CRAWLER_STATISTICS_0.json');

    if (!existsSync(path)) {
        return false;
    }

    return fs.readJSON(path);
}

=======
/**
 * @param {string | URL} url
 */
>>>>>>> 5eb05d0a
export async function getDatasetItems(url) {
    const dir = getStorage(url);
    const datasetPath = join(dir, 'datasets/default/');

    const dirents = await readdir(datasetPath, { withFileTypes: true });
    const fileNames = dirents.filter((dirent) => dirent.isFile());
    const datasetItems = [];

    for (const fileName of fileNames) {
        const filePath = join(datasetPath, fileName.name);
        const datasetItem = await fs.readJSON(filePath);

        if (!isItemHidden(datasetItem)) {
            datasetItems.push(datasetItem);
        }
    }

    return datasetItems;
}

/**
 * @param {string | URL} url
 */
export async function initialize(url) {
    process.env.APIFY_LOCAL_STORAGE_DIR = getStorage(url);
    process.env.APIFY_HEADLESS = '1'; // run browser in headless mode (default on platform)
    process.env.APIFY_TOKEN = process.env.APIFY_TOKEN ?? await getApifyToken();
    process.env.APIFY_CONTAINER_URL = process.env.APIFY_CONTAINER_URL ?? 'http://127.0.0.1';
    process.env.APIFY_CONTAINER_PORT = process.env.APIFY_CONTAINER_PORT ?? '8000';

    await purgeLocalStorage();
    console.log('[init] Storage directory:', process.env.APIFY_LOCAL_STORAGE_DIR);
}

/**
 * @param {number} timeout
 */
function waitSync(timeout) {
    const now = Date.now();

    while (true) {
        if (Date.now() - now >= timeout) break;
    }
}

/**
 * @param {boolean} bool
 * @param {string} message
 */
export function expect(bool, message) {
    if (bool) {
        console.log(`[assertion] passed: ${message}`);
    } else {
        console.log(`[assertion] failed: ${message}`);
        waitSync(10);
        process.exit(1);
    }
}

/**
 * @param {string} reason
 */
export async function skipTest(reason) {
    console.error(`[test skipped] ${reason}`);
    process.exit(SKIPPED_TEST_CLOSE_CODE);
}

/**
 * @param {Record<string, any>} item
 * @param {string} propName
 * @returns {boolean}
 */
function checkDatasetItem(item, propName) {
    if (!item.hasOwnProperty(propName)) {
        return false;
    }

    switch (propName) {
        case 'url':
            return item.url.match(URL_NO_COMMAS_REGEX);
        case 'modifiedDate':
            return !Number.isNaN(Date.parse(item.modifiedDate));
        case 'runCount':
            return Number.isInteger(item.runCount);
        default:
            return typeof item[propName] === 'string';
    }
}

/**
 * @param {any[]} items
 * @param {string[]} schema
 */
export function validateDataset(items, schema = []) {
    for (const item of items) {
        for (const propName of schema) {
            if (!checkDatasetItem(item, propName)) {
                return false;
            }
        }
    }

    return true;
}

/**
 * @param {Record<PropertyKey, unknown>} item
 */
function isItemHidden(item) {
    for (const key of Object.keys(item)) {
        if (!key.startsWith('#')) {
            return false;
        }
    }
    return true;
}<|MERGE_RESOLUTION|>--- conflicted
+++ resolved
@@ -1,31 +1,19 @@
-<<<<<<< HEAD
-import { dirname, join, resolve } from 'node:path';
-=======
-/* eslint-disable import/no-relative-packages */
-import { join } from 'node:path';
-import { dirname } from 'node:path';
->>>>>>> 5eb05d0a
+import { dirname, join, resolve } from 'node:path'
 import { fileURLToPath } from 'node:url';
 import { existsSync } from 'node:fs';
 import { readdir } from 'node:fs/promises';
 import { homedir } from 'node:os';
-<<<<<<< HEAD
 import { promisify } from 'node:util';
 import child_process from 'node:child_process';
-=======
->>>>>>> 5eb05d0a
 import fs from 'fs-extra';
 import { ApifyClient } from 'apify-client';
 import { URL_NO_COMMAS_REGEX, purgeLocalStorage } from '../../packages/utils/dist/index.mjs';
 
-<<<<<<< HEAD
 const exec = promisify(child_process.exec);
 
-=======
 export const SKIPPED_TEST_CLOSE_CODE = 404;
 
 /** @type {Record<string, (text: string) => string>} */
->>>>>>> 5eb05d0a
 export const colors = {
     red: (text) => `\x1B[31m${text}\x1B[39m`,
     green: (text) => `\x1B[32m${text}\x1B[39m`,
@@ -33,13 +21,39 @@
     yellow: (text) => `\x1B[33m${text}\x1B[39m`,
 };
 
-<<<<<<< HEAD
+/**
+ * @param {string} dirName
+ */
+export function getStorage(dirName) {
+    return join(dirName, 'apify_storage');
+}
+
+/**
+ * @param {string} dirName
+ */
+export async function getStats(dirName) {
+    const dir = getStorage(dirName);
+    const path = join(dir, 'key_value_stores/default/SDK_CRAWLER_STATISTICS_0.json');
+
+    if (!existsSync(path)) {
+        return false;
+    }
+
+    return fs.readJSON(path);
+}
+
+/**
+ * @param {string | URL} url
+ */
 export function getActorTestDir(url) {
     const __filename = fileURLToPath(url);
     const __dirname = dirname(__filename);
     return join(__dirname, 'actor');
 }
 
+/**
+ * @param {string} dirName
+ */
 export async function runActor(dirName) {
     let stats;
     let datasetItems;
@@ -64,30 +78,21 @@
         stats = await getStats(dirName);
         datasetItems = await getDatasetItems(dirName);
     }
-=======
-/**
- * @param {string | URL} url
- */
-export function getStorage(url) {
-    return join(dirname(fileURLToPath(url)), './apify_storage');
-}
-
-/**
- * @param {string | URL} url
- */
-export async function getStats(url) {
-    const dir = getStorage(url);
-    const path = join(dir, 'key_value_stores/default/SDK_CRAWLER_STATISTICS_0.json');
->>>>>>> 5eb05d0a
 
     return { stats, datasetItems };
 }
 
-async function getActorName(dirname) {
-    const actorPackageFile = await fs.readJSON(join(dirname, 'package.json'));
+/**
+ * @param {string} dirName
+ */
+async function getActorName(dirName) {
+    const actorPackageFile = await fs.readJSON(join(dirName, 'package.json'));
     return actorPackageFile.name;
 }
 
+/**
+ * @param {string} dirName
+ */
 async function copyPackages(dirName) {
     const srcPackagesDir = resolve('../apify-ts', 'packages');
     const destPackagesDir = join(dirName, 'packages');
@@ -105,6 +110,9 @@
     }
 }
 
+/**
+ * @param {string} dirName
+ */
 export async function clearPackages(dirName) {
     const destPackagesDir = join(dirName, 'actor', 'packages');
     await fs.remove(destPackagesDir);
@@ -121,29 +129,11 @@
     return token;
 }
 
-<<<<<<< HEAD
-export function getStorage(url) {
-    return join(url, 'apify_storage');
-}
-
-export async function getStats(url) {
-    const dir = getStorage(url);
-    const path = join(dir, 'key_value_stores/default/SDK_CRAWLER_STATISTICS_0.json');
-
-    if (!existsSync(path)) {
-        return false;
-    }
-
-    return fs.readJSON(path);
-}
-
-=======
-/**
- * @param {string | URL} url
- */
->>>>>>> 5eb05d0a
-export async function getDatasetItems(url) {
-    const dir = getStorage(url);
+/**
+ * @param {string} dirName
+ */
+export async function getDatasetItems(dirName) {
+    const dir = getStorage(dirName);
     const datasetPath = join(dir, 'datasets/default/');
 
     const dirents = await readdir(datasetPath, { withFileTypes: true });
@@ -163,10 +153,10 @@
 }
 
 /**
- * @param {string | URL} url
- */
-export async function initialize(url) {
-    process.env.APIFY_LOCAL_STORAGE_DIR = getStorage(url);
+ * @param {string} dirName
+ */
+export async function initialize(dirName) {
+    process.env.APIFY_LOCAL_STORAGE_DIR = getStorage(dirName);
     process.env.APIFY_HEADLESS = '1'; // run browser in headless mode (default on platform)
     process.env.APIFY_TOKEN = process.env.APIFY_TOKEN ?? await getApifyToken();
     process.env.APIFY_CONTAINER_URL = process.env.APIFY_CONTAINER_URL ?? 'http://127.0.0.1';
@@ -194,9 +184,9 @@
 export function expect(bool, message) {
     if (bool) {
         console.log(`[assertion] passed: ${message}`);
+        waitSync(10);
     } else {
         console.log(`[assertion] failed: ${message}`);
-        waitSync(10);
         process.exit(1);
     }
 }
