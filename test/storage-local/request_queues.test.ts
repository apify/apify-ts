--- conflicted
+++ resolved
@@ -2,23 +2,13 @@
 import { ArgumentError } from 'ow';
 import { join } from 'path';
 import type { Database, Statement } from 'better-sqlite3-with-prebuilds';
-<<<<<<< HEAD
+import { storage } from '@crawlers/core';
 import { ApifyStorageLocal } from '@apify/storage-local';
 import { STORAGE_NAMES, DATABASE_FILE_NAME } from '@apify/storage-local/dist/consts';
 import { RequestQueueEmulator } from '@apify/storage-local/dist/emulators/request_queue_emulator';
 import { uniqueKeyToRequestId } from '@apify/storage-local/dist/utils';
 import type { DatabaseConnectionCache } from '@apify/storage-local/dist/database_connection_cache';
 import type { RequestModel } from '@apify/storage-local/dist/resource_clients/request_queue';
-=======
-import { ApifyStorageLocal } from '@crawlers/storage';
-import { STORAGE_NAMES, DATABASE_FILE_NAME } from '@crawlers/storage/src/consts';
-import { RequestQueueEmulator } from '@crawlers/storage/src/emulators/request_queue_emulator';
-import { uniqueKeyToRequestId } from '@crawlers/storage/src/utils';
-import type { DatabaseConnectionCache } from '@crawlers/storage/src/database_connection_cache';
-import type { RequestModel } from '@crawlers/storage/src/resource_clients/request_queue';
-import { UnprocessedRequest } from 'packages/storage/src/emulators/batch_add_requests/unprocessed_request';
-import { ProcessedRequest } from 'packages/storage/src/emulators/batch_add_requests/processed_request';
->>>>>>> b23dc918
 import { prepareTestDir, removeTestDir } from './_tools';
 
 const REQUESTS_TABLE_NAME = `${STORAGE_NAMES.REQUEST_QUEUES}_requests`;
@@ -420,7 +410,7 @@
             ...request,
             handledAt: new Date(),
             method: 'POST',
-        };
+        } as const;
 
         await storageLocal.requestQueue(queueName).addRequest(newRequest);
         const requestModel = db.prepare(`
@@ -551,7 +541,7 @@
     // Try to add a request with the same URL again, expecting cached
     const addRequestsResult2 = await queue.batchAddRequests([requestA]);
     expect(addRequestsResult2.unprocessedRequests).toHaveLength(1);
-    expect(addRequestsResult2.unprocessedRequests[0]).toEqual<UnprocessedRequest>({
+    expect(addRequestsResult2.unprocessedRequests[0]).toEqual<storage.UnprocessedRequest>({
         uniqueKey: requestAId,
         url: requestA.url,
         method: requestA.method,
@@ -568,13 +558,13 @@
 
     const addRequestsResult3 = await queue.batchAddRequests([requestB, requestC], { forefront: true });
     expect(addRequestsResult3.processedRequests).toHaveLength(2);
-    expect(addRequestsResult3.processedRequests[0]).toEqual<ProcessedRequest>({
+    expect(addRequestsResult3.processedRequests[0]).toEqual<storage.ProcessedRequest>({
         requestId: requestBId,
         uniqueKey: requestB.uniqueKey,
         wasAlreadyHandled: false,
         wasAlreadyPresent: false,
     });
-    expect(addRequestsResult3.processedRequests[1]).toEqual<ProcessedRequest>({
+    expect(addRequestsResult3.processedRequests[1]).toEqual<storage.ProcessedRequest>({
         requestId: requestCId,
         uniqueKey: requestC.uniqueKey,
         wasAlreadyHandled: false,
