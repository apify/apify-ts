import path from 'path';
import express from 'express';
import log from '@apify/log';
import { Configuration, KeyValueStore, launchPuppeteer, puppeteerUtils, Request } from '@crawlee/puppeteer';
import { Dictionary } from '@crawlee/utils';
import { Browser, Page, ResponseForRequest } from 'puppeteer';
import { Server } from 'http';
import { AddressInfo } from 'net';
import { startExpressAppPromise } from '../shared/_helper';
import { StorageTestCases } from '../shared/test-cases';

const HOSTNAME = '127.0.0.1';
let port: number;
let server: Server;

beforeAll(async () => {
    const app = express();

    app.get('/getRawHeaders', (req, res) => {
        res.send(JSON.stringify(req.rawHeaders));
    });

    app.all('/foo', (req, res) => {
        res.json({
            headers: req.headers,
            method: req.method,
            bodyLength: +req.headers['content-length'] || 0,
        });
    });

    server = await startExpressAppPromise(app, 0);
    port = (server.address() as AddressInfo).port; //eslint-disable-line
});

afterAll(() => {
    server.close();
});

<<<<<<< HEAD
describe('puppeteerUtils', () => {
=======
describe.each(StorageTestCases)('Apify.puppeteerUtils - %s', (Emulator) => {
>>>>>>> ca01bcab
    let ll: number;
    const localStorageEmulator = new Emulator();

    beforeAll(async () => {
        ll = log.getLevel();
        log.setLevel(log.LEVELS.ERROR);
    });

    beforeEach(async () => {
        await localStorageEmulator.init();
    });

    afterAll(async () => {
        log.setLevel(ll);
        await localStorageEmulator.destroy();
    });

    describe.each([
        [launchPuppeteer, { launchOptions: { headless: true } }],
    ] as const)('with %s', (method, launchContext) => {
        test('injectFile()', async () => {
            const browser2 = await method(launchContext);
            const survive = async (browser: Browser) => {
                // Survive navigations
                const page = await browser.newPage();
                // @ts-expect-error
                let result = await page.evaluate(() => window.injectedVariable === 42);
                expect(result).toBe(false);
                await puppeteerUtils.injectFile(page, path.join(__dirname, '..', 'shared', 'data', 'inject_file.txt'), { surviveNavigations: true });
                // @ts-expect-error
                result = await page.evaluate(() => window.injectedVariable);
                expect(result).toBe(42);
                await page.goto('about:chrome');
                // @ts-expect-error
                result = await page.evaluate(() => window.injectedVariable);
                expect(result).toBe(42);
                await page.goto('https://www.example.com');
                // @ts-expect-error
                result = await page.evaluate(() => window.injectedVariable);
                expect(result).toBe(42);
            };
            const remove = async (browser: Browser) => {
                // Remove with navigations
                const page = await browser.newPage();
                // @ts-expect-error
                let result = await page.evaluate(() => window.injectedVariable === 42);
                expect(result).toBe(false);
                await page.goto('about:chrome');
                // @ts-expect-error
                result = await page.evaluate(() => window.injectedVariable === 42);
                expect(result).toBe(false);
                await puppeteerUtils.injectFile(page, path.join(__dirname, '..', 'shared', 'data', 'inject_file.txt'));
                // @ts-expect-error
                result = await page.evaluate(() => window.injectedVariable);
                expect(result).toBe(42);
                await page.goto('https://www.example.com');
                // @ts-expect-error
                result = await page.evaluate(() => window.injectedVariable === 42);
                expect(result).toBe(false);
            };
            try {
                await Promise.all([survive(browser2), remove(browser2)]);
            } finally {
                await browser2.close();
            }
        });

        test('injectJQuery()', async () => {
            const browser = await method(launchContext);

            try {
                const page = await browser.newPage();
                await page.goto('about:blank');

                // NOTE: Chrome already defines window.$ as alias to document.querySelector(),
                // (https://developers.google.com/web/tools/chrome-devtools/console/command-line-reference#queryselector)
                const result1 = await page.evaluate(() => {
                    return {
                        // @ts-expect-error
                        isDefined: window.jQuery !== undefined,
                    };
                });
                expect(result1).toEqual({
                    isDefined: false,
                });

                await puppeteerUtils.injectJQuery(page);
                const result2 = await page.evaluate(() => {
                /* global $ */
                    return {
                        // @ts-expect-error
                        isDefined: window.jQuery === window.$,
                        // @ts-expect-error
                        text: $('h1').text(),
                    };
                });
                expect(result2).toEqual({
                    isDefined: true,
                    text: '',
                });

                await page.reload();

                const result3 = await page.evaluate(() => {
                    return {
                        // @ts-expect-error
                        isDefined: window.jQuery === window.$,
                        // @ts-expect-error
                        text: $('h1').text(),
                    };
                });
                expect(result3).toEqual({
                    isDefined: true,
                    text: '',
                });
            } finally {
                await browser.close();
            }
        });

        describe('blockRequests()', () => {
            let browser: Browser = null;
            beforeAll(async () => {
                browser = await method(launchContext);
            });
            afterAll(async () => {
                await browser.close();
            });

            test('works with default values', async () => {
                const loadedUrls: string[] = [];

                const page = await browser.newPage();
                await puppeteerUtils.blockRequests(page);
                page.on('response', (response) => loadedUrls.push(response.url()));
                await page.setContent(`<html><body>
                <link rel="stylesheet" type="text/css" href="https://example.com/style.css">
                <img src="https://example.com/image.png">
                <img src="https://example.com/image.gif">
                <script src="https://example.com/script.js" defer="defer">></script>
            </body></html>`, { waitUntil: 'load' });
                expect(loadedUrls).toEqual(['https://example.com/script.js']);
            });

            test('works with overridden values', async () => {
                const loadedUrls: string[] = [];

                const page = await browser.newPage();
                await puppeteerUtils.blockRequests(page, {
                    urlPatterns: ['.css'],
                });
                page.on('response', (response) => loadedUrls.push(response.url()));
                await page.setContent(`<html><body>
                <link rel="stylesheet" type="text/css" href="https://example.com/style.css">
                <img src="https://example.com/image.png">
                <img src="https://example.com/image.gif">
                <script src="https://example.com/script.js" defer="defer">></script>
            </body></html>`, { waitUntil: 'load' });
                expect(loadedUrls).toEqual(expect.arrayContaining([
                    'https://example.com/image.png',
                    'https://example.com/script.js',
                    'https://example.com/image.gif',
                ]));
            });

            test('blockResources() supports default values', async () => {
                const loadedUrls: string[] = [];

                const page = await browser.newPage();
                await puppeteerUtils.blockResources(page);
                page.on('response', (response) => loadedUrls.push(response.url()));
                await page.setContent(`<html><body>
                <link rel="stylesheet" type="text/css" href="https://example.com/style.css">
                <img src="https://example.com/image.png" />
                <script src="https://example.com/script.js" defer="defer">></script>
            </body></html>`, { waitUntil: 'load' });

                expect(loadedUrls).toEqual(expect.arrayContaining([
                    'https://example.com/script.js',
                ]));
            });

            test('blockResources() supports nondefault values', async () => {
                const loadedUrls: string[] = [];

                const page = await browser.newPage();
                await puppeteerUtils.blockResources(page, ['script']);
                page.on('response', (response) => loadedUrls.push(response.url()));
                await page.setContent(`<html><body>
                <link rel="stylesheet" type="text/css" href="https://example.com/style.css">
                <img src="https://example.com/image.png" />
                <script src="https://example.com/script.js" defer="defer">></script>
            </body></html>`, { waitUntil: 'load' });

                expect(loadedUrls).toEqual(expect.arrayContaining([
                    'https://example.com/style.css',
                    'https://example.com/image.png',
                ]));
            });
        });

        test('supports cacheResponses()', async () => {
            const browser = await method(launchContext);
            const cache: Dictionary<Partial<ResponseForRequest>> = {};

            const getResourcesLoadedFromWiki = async () => {
                let downloadedBytes = 0;
                const page = await browser.newPage();
                await page.setDefaultNavigationTimeout(0);
                // Cache all javascript files, png files and svg files
                await puppeteerUtils.cacheResponses(page, cache, ['.js', /.+\.png/i, /.+\.svg/i]);
                page.on('response', async (response) => {
                    if (cache[response.url()]) return;
                    try {
                        const buffer = await response.buffer();
                        downloadedBytes += buffer.byteLength;
                    } catch (e) {
                    // do nothing
                    }
                });
                await page.goto('https://www.wikipedia.org/', { waitUntil: 'networkidle0', timeout: 60e3 });
                await page.close();
                return downloadedBytes;
            };

            try {
                const bytesDownloadedOnFirstRun = await getResourcesLoadedFromWiki();
                const bytesDownloadedOnSecondRun = await getResourcesLoadedFromWiki();
                expect(bytesDownloadedOnSecondRun).toBeLessThan(bytesDownloadedOnFirstRun);
            } finally {
                await browser.close();
            }
        });

        test('cacheResponses() throws when rule with invalid type is provided', async () => {
            const mockedPage = {
                setRequestInterception: () => {},
                on: () => {},
            };

            const testRuleType = async (value: string | RegExp) => {
                try {
                    await puppeteerUtils.cacheResponses(mockedPage as any, {}, [value]);
                } catch (error) {
                    // this is valid path for this test
                    return;
                }

                expect(`Rule '${value}' should have thrown error`).toBe('');
            };

            // @ts-expect-error
            await testRuleType(0);
            // @ts-expect-error
            await testRuleType(1);
            await testRuleType(null);
            // @ts-expect-error
            await testRuleType([]);
            // @ts-expect-error
            await testRuleType(['']);
            // @ts-expect-error
            await testRuleType(() => {});
        });

        test('compileScript() works', async () => {
            const { compileScript } = puppeteerUtils;
            const scriptStringGood = 'await page.goto("about:blank"); return await page.content();';
            const scriptStringBad = 'for const while';
            const script = compileScript(scriptStringGood);

            expect(typeof script).toBe('function');
            expect(script.toString()).toEqual(`async ({ page, request }) => {${scriptStringGood}}`);

            try {
                compileScript(scriptStringBad);
                throw new Error('Should fail.');
            } catch (err) {
                // TODO figure out why the err.message comes out empty in the logs.
                expect((err as Error).message).toMatch(/Unexpected token '?const'?/);
            }
            const browser = await method(launchContext);
            try {
                const page = await browser.newPage();
                const content = await script({ page } as any);
                expect(typeof content).toBe('string');
                expect(content).toBe('<html><head></head><body></body></html>');
            } finally {
                await browser.close();
            }
        });

        test('gotoExtended() works', async () => {
            const browser = await method(launchContext);

            try {
                const page = await browser.newPage();
                const request = new Request({
                    url: `http://${HOSTNAME}:${port}/foo`,
                    method: 'POST',
                    headers: {
                        'Content-Type': 'application/json; charset=utf-8',
                    },
                    payload: '{ "foo": "bar" }',
                });

                const response = await puppeteerUtils.gotoExtended(page, request);

                // eslint-disable-next-line @typescript-eslint/no-shadow
                const { method, headers, bodyLength } = JSON.parse(await response.text());
                expect(method).toBe('POST');
                expect(bodyLength).toBe(16);
                expect(headers['content-type']).toBe('application/json; charset=utf-8');
            } finally {
                await browser.close();
            }
        });

        describe('infiniteScroll()', () => {
            function isAtBottom() {
                return (window.innerHeight + window.pageYOffset) >= document.body.offsetHeight;
            }

            let browser: Browser;
            beforeAll(async () => {
                browser = await launchPuppeteer({ launchOptions: { headless: true } });
            });
            afterAll(async () => {
                await browser.close();
            });

            let page: Page;
            beforeEach(async () => {
                page = await browser.newPage();
                let count = 0;
                const content = Array(1000).fill(null).map(() => {
                    return `<div style="border: 1px solid black">Div number: ${count++}</div>`;
                });
                const contentHTML = `<html><body>${content}</body></html>`;
                await page.setContent(contentHTML);
            });
            afterEach(async () => {
                await page.close();
            });

            test('works', async () => {
                const before = await page.evaluate(isAtBottom);
                expect(before).toBe(false);

                await puppeteerUtils.infiniteScroll(page, { waitForSecs: 0 });

                const after = await page.evaluate(isAtBottom);
                expect(after).toBe(true);
            });

            test('stopScrollCallback works', async () => {
                const before = await page.evaluate(isAtBottom);
                expect(before).toBe(false);

                await puppeteerUtils.infiniteScroll(page, {
                    waitForSecs: Infinity,
                    stopScrollCallback: async () => true,
                });

                const after = await page.evaluate(isAtBottom);
                // It scrolls to the bottom in the first scroll so this is correct.
                // The test passes because the Infinite waitForSecs is broken by the callback.
                // If it didn't, the test would time out.
                expect(after).toBe(true);
            });
        });

        it('saveSnapshot() works', async () => {
            const openKVSSpy = jest.spyOn(KeyValueStore, 'open');
            const browser = await method(launchContext);

            try {
                const page = await browser.newPage();
                const contentHTML = '<html><head></head><body><div style="border: 1px solid black">Div number: 1</div></body></html>';
                await page.setContent(contentHTML);

                const screenshot = await page.screenshot({ fullPage: true, type: 'jpeg', quality: 60 });

                // Test saving both image and html
                const object = { setValue: jest.fn() };
                openKVSSpy.mockResolvedValue(object as any);
                await puppeteerUtils.saveSnapshot(page, { key: 'TEST', keyValueStoreName: 'TEST-STORE', screenshotQuality: 60 });

                expect(object.setValue).toBeCalledWith('TEST.jpg', screenshot, { contentType: 'image/jpeg' });
                expect(object.setValue).toBeCalledWith('TEST.html', contentHTML, { contentType: 'text/html' });
                object.setValue.mockReset();

                // Test saving only image
                await puppeteerUtils.saveSnapshot(page, { saveHtml: false });

                // Default quality is 50
                const screenshot2 = await page.screenshot({ fullPage: true, type: 'jpeg', quality: 50 });
                expect(object.setValue).toBeCalledWith('SNAPSHOT.jpg', screenshot2, { contentType: 'image/jpeg' });
            } finally {
                openKVSSpy.mockRestore();
                await browser.close();
            }
        });
    });
});<|MERGE_RESOLUTION|>--- conflicted
+++ resolved
@@ -1,7 +1,7 @@
 import path from 'path';
 import express from 'express';
 import log from '@apify/log';
-import { Configuration, KeyValueStore, launchPuppeteer, puppeteerUtils, Request } from '@crawlee/puppeteer';
+import { KeyValueStore, launchPuppeteer, puppeteerUtils, Request } from '@crawlee/puppeteer';
 import { Dictionary } from '@crawlee/utils';
 import { Browser, Page, ResponseForRequest } from 'puppeteer';
 import { Server } from 'http';
@@ -36,11 +36,7 @@
     server.close();
 });
 
-<<<<<<< HEAD
-describe('puppeteerUtils', () => {
-=======
 describe.each(StorageTestCases)('Apify.puppeteerUtils - %s', (Emulator) => {
->>>>>>> ca01bcab
     let ll: number;
     const localStorageEmulator = new Emulator();
 
