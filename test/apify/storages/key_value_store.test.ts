import { ENV_VARS } from '@apify/consts';
<<<<<<< HEAD
import { KeyValueStore, StorageManager, maybeStringify, Configuration } from '@crawlee/core';
import { Dictionary } from '@crawlee/utils';
=======
import { KeyValueStore, StorageManager, maybeStringify, Configuration } from '@crawlers/core';
import { Dictionary } from '@crawlers/utils';
import { PassThrough } from 'stream';
>>>>>>> ad0032ed

// TODO this does not make sense here
describe('KeyValueStore remote', () => {
    const apifyClient = Configuration.getStorageClient();

    beforeEach(async () => {
        jest.clearAllMocks();
    });

    test('openKeyValueStore should open storage', async () => {
        // const storeName = 'abc';
        // const options = { forceCloud: true };
        // const mockOpenStorage = jest.spyOn(StorageManager.prototype, 'openStorage');
        // mockOpenStorage.mockResolvedValueOnce(jest.fn());
        // await KeyValueStore.open(storeName, options);
        // expect(mockOpenStorage).toBeCalledTimes(1);
        // expect(mockOpenStorage).toBeCalledWith(storeName, options);
    });

    test('should work', async () => {
        const store = new KeyValueStore({
            id: 'some-id-1',
            client: apifyClient,
        });

        // Record definition
        const record = { foo: 'bar' };
        const recordStr = JSON.stringify(record, null, 2);

        // Set record
        const mockSetRecord = jest
            // @ts-expect-error Accessing private property
            .spyOn(store.client, 'setRecord')
            .mockResolvedValueOnce(null);

        await store.setValue('key-1', record);

        expect(mockSetRecord).toBeCalledTimes(1);
        expect(mockSetRecord).toBeCalledWith({
            key: 'key-1',
            value: recordStr,
            contentType: 'application/json; charset=utf-8',
        });

        // Get Record
        const mockGetRecord = jest
            // @ts-expect-error Accessing private property
            .spyOn(store.client, 'getRecord')
            .mockResolvedValueOnce({
                key: 'key-1',
                value: record,
                contentType: 'application/json; charset=utf-8',
            });

        const response = await store.getValue('key-1');

        expect(mockGetRecord).toBeCalledTimes(1);
        expect(mockGetRecord).toBeCalledWith('key-1');
        expect(response).toEqual(record);

        // Delete Record
        const mockDeleteRecord = jest
            // @ts-expect-error Accessing private property
            .spyOn(store.client, 'deleteRecord')
            .mockResolvedValueOnce(null);

        await store.setValue('key-1', null);

        expect(mockDeleteRecord).toBeCalledTimes(1);
        expect(mockDeleteRecord).toBeCalledWith('key-1');

        // Drop store
        const mockDelete = jest
            // @ts-expect-error Accessing private property
            .spyOn(store.client, 'delete')
            .mockResolvedValueOnce(undefined);

        await store.drop();

        expect(mockDelete).toBeCalledTimes(1);
        expect(mockDelete).toHaveBeenLastCalledWith();
    });

    describe('getValue', () => {
        test('throws on invalid args', async () => {
            const store = new KeyValueStore({
                id: 'some-id-1',
                client: apifyClient,
            });

            // @ts-expect-error JS-side validation
            await expect(store.getValue()).rejects.toThrow('Expected argument to be of type `string` but received type `undefined`');
            // @ts-expect-error JS-side validation
            await expect(store.getValue({})).rejects.toThrow('Expected argument to be of type `string` but received type `Object`');
            await expect(store.getValue(null)).rejects.toThrow('Expected argument to be of type `string` but received type `null`');
            await expect(store.getValue('')).rejects.toThrow('Expected string to not be empty');
        });
    });

    describe('setValue', () => {
        test('throws on invalid args', async () => {
            const store = new KeyValueStore({
                id: 'some-id-1',
                client: apifyClient,
            });

            // @ts-expect-error JS-side validation
            await expect(store.setValue()).rejects.toThrow('Expected `key` to be of type `string` but received type `undefined`');
            await expect(store.setValue('', null)).rejects.toThrow('Expected string `key` to not be empty');
            await expect(store.setValue('', 'some value')).rejects.toThrow('Expected string `key` to not be empty');
            // @ts-expect-error JS-side validation
            await expect(store.setValue({}, 'some value'))
                .rejects.toThrow('Expected `key` to be of type `string` but received type `Object`');
            // @ts-expect-error JS-side validation
            await expect(store.setValue(123, 'some value'))
                .rejects.toThrow('Expected `key` to be of type `string` but received type `number`');

            const valueErrMsg = 'The "value" parameter must be a String, Buffer or Stream when "options.contentType" is specified';
            await expect(store.setValue('key', {}, { contentType: 'image/png' })).rejects.toThrow(valueErrMsg);
            await expect(store.setValue('key', 12345, { contentType: 'image/png' })).rejects.toThrow(valueErrMsg);
            await expect(store.setValue('key', () => {}, { contentType: 'image/png' })).rejects.toThrow(valueErrMsg);

            // @ts-expect-error JS-side validation
            await expect(store.setValue('key', {}, 123))
                .rejects.toThrow('Expected argument to be of type `object` but received type `number`');
            // @ts-expect-error JS-side validation
            await expect(store.setValue('key', {}, 'bla/bla'))
                .rejects.toThrow('Expected argument to be of type `object` but received type `string`');
            // @ts-expect-error JS-side validation
            await expect(store.setValue('key', {}, true))
                .rejects.toThrow('Expected argument to be of type `object` but received type `boolean`');

            const circularObj = {} as Dictionary;
            circularObj.xxx = circularObj;
            const circularErrMsg = 'The "value" parameter cannot be stringified to JSON: Converting circular structure to JSON';
            const undefinedErrMsg = 'The "value" parameter was stringified to JSON and returned undefined. '
                + 'Make sure you\'re not trying to stringify an undefined value.';
            await expect(store.setValue('key', circularObj)).rejects.toThrow(circularErrMsg);
            await expect(store.setValue('key', undefined)).rejects.toThrow(undefinedErrMsg);
            // @ts-expect-error JS-side validation
            await expect(store.setValue('key')).rejects.toThrow(undefinedErrMsg);

            const contTypeRedundantErrMsg = 'Expected property string `contentType` to not be empty in object';
            await expect(store.setValue('key', null, { contentType: 'image/png' }))
                .rejects.toThrow('The "value" parameter must be a String, Buffer or Stream when "options.contentType" is specified.');
            await expect(store.setValue('key', null, { contentType: '' })).rejects.toThrow(contTypeRedundantErrMsg);
            // @ts-expect-error Type '{}' is not assignable to type 'string'.
            await expect(store.setValue('key', null, { contentType: {} }))
                .rejects.toThrow('The "value" parameter must be a String, Buffer or Stream when "options.contentType" is specified.');

            // @ts-expect-error Type 'number' is not assignable to type 'string'.
            await expect(store.setValue('key', 'value', { contentType: 123 }))
                .rejects.toThrow('Expected property `contentType` to be of type `string` but received type `number` in object');
            // @ts-expect-error Type '{}' is not assignable to type 'string'.
            await expect(store.setValue('key', 'value', { contentType: {} }))
                .rejects.toThrow('Expected property `contentType` to be of type `string` but received type `Object` in object');
            // @ts-expect-error Type 'Date' is not assignable to type 'string'.
            await expect(store.setValue('key', 'value', { contentType: new Date() }))
                .rejects.toThrow('Expected property `contentType` to be of type `string` but received type `Date` in object');
            await expect(store.setValue('key', 'value', { contentType: '' }))
                .rejects.toThrow('Expected property string `contentType` to not be empty in object');
        });

        test('throws on invalid key', async () => {
            const store = new KeyValueStore({
                id: 'my-store-id',
                client: apifyClient,
            });

            const INVALID_CHARACTERS = '?|\\/"*<>%:';
            let counter = 0;

            for (const char of INVALID_CHARACTERS) { // eslint-disable-line
                try {
                    await store.setValue(`my_id_${char}`, 'value');
                } catch (err) {
                    if ((err as Error).message.match('The "key" argument must be at most 256 characters')) counter++;
                }
            }
            expect(counter).toEqual(INVALID_CHARACTERS.length);

            // TODO: This throws "ENAMETOOLONG: name too long, unlink" !!!
            // await store.setValue('X'.repeat(256), 'value');

            // test max length
            try {
                await store.setValue('X'.repeat(257), 'value');
            } catch (err) {
                if ((err as Error).message.match('The "key" parameter must be at most 256 characters')) counter++;
            }
        });

        test('correctly adds charset to content type', async () => {
            const store = new KeyValueStore({
                id: 'my-store-id-1',
                client: apifyClient,
            });

            const mockSetRecord = jest
                // @ts-expect-error Accessing private property
                .spyOn(store.client, 'setRecord')
                .mockResolvedValueOnce(null);

            await store.setValue('key-1', 'xxxx', { contentType: 'text/plain; charset=utf-8' });

            expect(mockSetRecord).toBeCalledTimes(1);
            expect(mockSetRecord).toBeCalledWith({
                key: 'key-1',
                value: 'xxxx',
                contentType: 'text/plain; charset=utf-8',
            });
        });

        test('correctly passes object values as JSON', async () => {
            const store = new KeyValueStore({
                id: 'my-store-id-1',
                client: apifyClient,
            });

            const record = { foo: 'bar' };
            const recordStr = JSON.stringify(record, null, 2);

            const mockSetRecord = jest
                // @ts-expect-error Accessing private property
                .spyOn(store.client, 'setRecord')
                .mockResolvedValueOnce(null);

            await store.setValue('key-1', record);

            expect(mockSetRecord).toBeCalledTimes(1);
            expect(mockSetRecord).toBeCalledWith({
                key: 'key-1',
                value: recordStr,
                contentType: 'application/json; charset=utf-8',
            });
        });

        test('correctly passes raw string values', async () => {
            const store = new KeyValueStore({
                id: 'my-store-id-1',
                client: apifyClient,
            });

            const mockSetRecord = jest
                // @ts-expect-error Accessing private property
                .spyOn(store.client, 'setRecord')
                .mockResolvedValueOnce(null);

            await store.setValue('key-1', 'xxxx', { contentType: 'text/plain; charset=utf-8' });

            expect(mockSetRecord).toBeCalledTimes(1);
            expect(mockSetRecord).toBeCalledWith({
                key: 'key-1',
                value: 'xxxx',
                contentType: 'text/plain; charset=utf-8',
            });
        });

        test('correctly passes raw Buffer values', async () => {
            const store = new KeyValueStore({
                id: 'my-store-id-1',
                client: apifyClient,
            });

            const mockSetRecord = jest
                // @ts-expect-error Accessing private property
                .spyOn(store.client, 'setRecord')
                .mockResolvedValueOnce(null);

            const value = Buffer.from('some text value');
            await store.setValue('key-1', value, { contentType: 'image/jpeg; charset=something' });

            expect(mockSetRecord).toBeCalledTimes(1);
            expect(mockSetRecord).toBeCalledWith({
                key: 'key-1',
                value,
                contentType: 'image/jpeg; charset=something',
            });
        });

        test('correctly passes a stream', async () => {
            const store = new KeyValueStore({
                id: 'my-store-id-1',
                client: apifyClient,
            });

            const mockSetRecord = jest
            // @ts-expect-error Accessing private property
                .spyOn(store.client, 'setRecord')
                .mockResolvedValueOnce(null);

            const value = new PassThrough();
            await store.setValue('key-1', value, { contentType: 'plain/text' });
            value.emit('data', 'hello world');
            value.end();
            value.destroy();

            expect(mockSetRecord).toHaveBeenCalledTimes(1);
            expect(mockSetRecord).toHaveBeenCalledWith({
                key: 'key-1',
                value,
                contentType: 'plain/text',
            });
        });
    });

    describe('getPublicUrl', () => {
        test('should return the url of a file in apify cloud', async () => {
            process.env[ENV_VARS.TOKEN] = 'xxx';
            const publicUrl = 'https://api.apify.com/v2/key-value-stores';
            const store = new KeyValueStore({
                id: 'my-store-id-1',
                client: apifyClient,
            });

            expect(store.getPublicUrl('file')).toBe(`${publicUrl}/my-store-id-1/records/file`);
            delete process.env[ENV_VARS.TOKEN];
        });
    });

    describe('maybeStringify()', () => {
        test('should work', () => {
            expect(maybeStringify({ foo: 'bar' }, { contentType: null })).toBe('{\n  "foo": "bar"\n}');
            expect(maybeStringify({ foo: 'bar' }, { contentType: undefined })).toBe('{\n  "foo": "bar"\n}');

            expect(maybeStringify('xxx', { contentType: undefined })).toBe('"xxx"');
            expect(maybeStringify('xxx', { contentType: 'something' })).toBe('xxx');

            const obj = {} as Dictionary;
            obj.self = obj;
            expect(() => maybeStringify(obj, { contentType: null })).toThrowError(
                'The "value" parameter cannot be stringified to JSON: Converting circular structure to JSON',
            );
        });
    });

    describe('getFileNameRegexp()', () => {
        const getFileNameRegexp = (key: string) => {
            const safeKey = key.replace(/[.*+?^${}()|[\]\\]/g, '\\$&');
            return new RegExp(`^${safeKey}\\.[a-z0-9]+$`);
        };

        test('should work', () => {
            const key = 'hel.lo';
            const filenames = [
                'hel.lo.txt', // valid
                'hel.lo.hello.txt',
                'hel.lo.mp3', // valid
                'hel.lo....',
                'hel.lo.hello', // valid
                'hello.hel.lo',
                'hel.lo.',
                '.hel.lo',
                'hel.lo',
                'helXlo.bin',
            ];
            const matched = filenames.reduce((count, name) => (getFileNameRegexp(key).test(name) ? ++count : count), 0);
            expect(matched).toBe(3);
        });
    });

    describe('forEachKey', () => {
        test('should work remotely', async () => {
            const store = new KeyValueStore({
                id: 'my-store-id-1',
                client: apifyClient,
            });

            // @ts-expect-error Accessing private property
            const mockListKeys = jest.spyOn(store.client, 'listKeys');
            mockListKeys.mockResolvedValueOnce({
                isTruncated: true,
                exclusiveStartKey: 'key0',
                nextExclusiveStartKey: 'key2',
                items: [
                    { key: 'key1', size: 1 },
                    { key: 'key2', size: 2 },
                ],
                count: 2,
                limit: 2,
            });

            mockListKeys.mockResolvedValueOnce({
                isTruncated: true,
                exclusiveStartKey: 'key0',
                nextExclusiveStartKey: 'key4',
                items: [
                    { key: 'key3', size: 3 },
                    { key: 'key4', size: 4 },
                ],
                count: 1,
                limit: 2,
            });

            mockListKeys.mockResolvedValueOnce({
                isTruncated: false,
                exclusiveStartKey: 'key0',
                nextExclusiveStartKey: null,
                items: [{ key: 'key5', size: 5 }],
                count: 1,
                limit: 1,
            });

            const results: [string, number, { size: number }][] = [];
            await store.forEachKey(async (key, index, info) => {
                results.push([key, index, info]);
            }, { exclusiveStartKey: 'key0' });

            expect(mockListKeys).toBeCalledTimes(3);
            expect(mockListKeys).toHaveBeenNthCalledWith(1, { exclusiveStartKey: 'key0' });
            expect(mockListKeys).toHaveBeenNthCalledWith(2, { exclusiveStartKey: 'key2' });
            expect(mockListKeys).toHaveBeenNthCalledWith(3, { exclusiveStartKey: 'key4' });

            expect(results).toHaveLength(5);
            results.forEach((r, i) => {
                expect(r[2]).toEqual({ size: i + 1 });
                expect(r[1]).toEqual(i);
                expect(r[0]).toEqual(`key${i + 1}`);
            });
        });
    });
});<|MERGE_RESOLUTION|>--- conflicted
+++ resolved
@@ -1,12 +1,7 @@
 import { ENV_VARS } from '@apify/consts';
-<<<<<<< HEAD
 import { KeyValueStore, StorageManager, maybeStringify, Configuration } from '@crawlee/core';
 import { Dictionary } from '@crawlee/utils';
-=======
-import { KeyValueStore, StorageManager, maybeStringify, Configuration } from '@crawlers/core';
-import { Dictionary } from '@crawlers/utils';
 import { PassThrough } from 'stream';
->>>>>>> ad0032ed
 
 // TODO this does not make sense here
 describe('KeyValueStore remote', () => {
