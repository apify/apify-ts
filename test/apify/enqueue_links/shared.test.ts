--- conflicted
+++ resolved
@@ -1,6 +1,4 @@
-<<<<<<< HEAD
 import {
-    addRequestsToQueueInBatches,
     constructGlobObjectsFromGlobs,
     constructRegExpObjectsFromPseudoUrls,
     constructRegExpObjectsFromRegExps,
@@ -9,9 +7,6 @@
     validateGlobPattern,
     Request,
 } from '@crawlers/core';
-=======
-import { constructPseudoUrlInstances, createRequestOptions, createRequests, Request, PseudoUrl } from '@crawlers/core';
->>>>>>> b23dc918
 
 describe('Enqueue links shared functions', () => {
     describe('constructGlobObjectsFromGlobs()', () => {
@@ -103,7 +98,6 @@
             expect(requests[1].method).toBe('POST');
         });
     });
-<<<<<<< HEAD
 
     describe('validateGlobPattern()', () => {
         test('should throw for empty glob patterns', () => {
@@ -113,31 +107,4 @@
             expect(() => validateGlobPattern(emptyGlobPattern)).toThrow(/Cannot parse Glob pattern '': it must be an non-empty string/);
         });
     });
-
-    describe('addRequestsToQueueInBatches()', () => {
-        test('should work', async () => {
-            const fakeRequestQueue = {
-                requests: [] as number[],
-                async addRequest(request: number) {
-                    this.requests.push(request);
-                },
-            };
-
-            const requests = Array(5).fill(null).map((_, i) => i as never);
-
-            const finished = addRequestsToQueueInBatches(requests, fakeRequestQueue as never, 2);
-
-            // With batch size 2, two requests will be dispatched synchronously before the async function
-            // returns and thus the following push should place 1000 on the third place in the array.
-            fakeRequestQueue.requests.push(1000);
-
-            await finished;
-            const results = fakeRequestQueue.requests;
-            expect(results).toHaveLength(6);
-            expect(results[2]).toBe(1000);
-            expect(results.reduce((sum, num) => sum + num)).toBe(1010);
-        });
-    });
-=======
->>>>>>> b23dc918
 });