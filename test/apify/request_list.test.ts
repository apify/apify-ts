--- conflicted
+++ resolved
@@ -1,13 +1,8 @@
 import log from '@apify/log';
-<<<<<<< HEAD
 import { Configuration, deserializeArray, EventType, KeyValueStore, Request, RequestList } from '@crawlee/core';
 import { sleep } from '@crawlee/utils';
 import { gotScraping } from 'got-scraping';
-=======
-import { Configuration, deserializeArray, EventType, KeyValueStore, Request, RequestList } from '@crawlers/core';
-import { requestAsBrowser, sleep } from '@crawlers/utils';
 import { Actor } from 'apify';
->>>>>>> ad0032ed
 import { LocalStorageDirEmulator } from './local_storage_dir_emulator';
 
 /**
