--- conflicted
+++ resolved
@@ -2,12 +2,8 @@
 import log from '@apify/log';
 import { sleep } from '@crawlers/utils';
 import { Actor, ApifyEnv } from 'apify';
-<<<<<<< HEAD
 import { ApifyClient, ActorClient, TaskClient, WebhookUpdateData } from 'apify-client';
-=======
-import { ApifyClient, WebhookUpdateData } from 'apify-client';
-import { ACTOR_EVENT_NAMES_EX, events } from 'crawlers';
->>>>>>> b23dc918
+import { Configuration, EventType } from '@crawlers/core';
 
 /**
  * Helper function that enables testing of main()
@@ -402,14 +398,15 @@
 
         const migratingSpy = jest.fn(persistResource(50));
         const persistStateSpy = jest.fn(persistResource(50));
-
-        events.on(ACTOR_EVENT_NAMES_EX.PERSIST_STATE, persistStateSpy);
-        events.on(ACTOR_EVENT_NAMES_EX.MIGRATING, migratingSpy);
+        const events = Configuration.getEventManager();
+
+        events.on(EventType.PERSIST_STATE, persistStateSpy);
+        events.on(EventType.MIGRATING, migratingSpy);
 
         await Actor.reboot();
 
-        events.off(ACTOR_EVENT_NAMES_EX.PERSIST_STATE, persistStateSpy);
-        events.off(ACTOR_EVENT_NAMES_EX.MIGRATING, migratingSpy);
+        events.off(EventType.PERSIST_STATE, persistStateSpy);
+        events.off(EventType.MIGRATING, migratingSpy);
 
         // Do the listeners get called?
         expect(migratingSpy).toBeCalledTimes(1);
