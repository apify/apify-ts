--- conflicted
+++ resolved
@@ -12,14 +12,10 @@
     Request,
     RequestList,
 } from '@crawlers/playwright';
-<<<<<<< HEAD
-import { LocalStorageDirEmulator } from '../local_storage_dir_emulator';
-=======
 import { Server } from 'http';
 import { AddressInfo } from 'net';
 import { startExpressAppPromise } from '../../shared/_helper';
-import LocalStorageDirEmulator from '../local_storage_dir_emulator';
->>>>>>> 2f7f8740
+import { LocalStorageDirEmulator } from '../local_storage_dir_emulator';
 
 if (os.platform() === 'win32') jest.setTimeout(2 * 60 * 1e3);
 
