--- conflicted
+++ resolved
@@ -18,16 +18,9 @@
     ProxyInfo,
     Request,
     RequestList,
-<<<<<<< HEAD
-    createProxyConfiguration,
-    requestUtils,
-    CheerioHandleFailedRequestInput,
-    throwOnBlockedRequest,
-=======
     Session,
     Source,
     STATUS_CODES_BLOCKED,
->>>>>>> 9068f493
 } from 'crawlers';
 import express from 'express';
 import fs from 'fs';
