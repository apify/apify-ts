{
  "name": "apify",
  "version": "0.6.4",
  "description": "Web scraping and automation SDK",
  "engines": {
    "node": ">=8.0.0"
  },
  "main": "build/index.js",
  "keywords": [
    "apify",
    "headless",
    "chrome",
    "puppeteer",
    "selenium",
    "crawler",
    "scraper"
  ],
  "author": {
    "name": "Apify",
    "email": "support@apify.com",
    "url": "https://www.apify.com"
  },
  "contributors": [
    "Jan Curn <jan@apify.com>",
    "Marek Trunkat <marek@apify.com>"
  ],
  "license": "Apache-2.0",
  "repository": {
    "type": "git",
    "url": "git+https://github.com/apifytech/apify-js"
  },
  "bugs": {
    "url": "https://github.com/apifytech/apify-js/issues"
  },
  "homepage": "https://www.apify.com/docs/sdk",
  "files": [
    "build"
  ],
  "scripts": {
    "build": "rm -rf ./build && babel src --out-dir build",
    "build-doc": "npm run clean && npm run build && node ./node_modules/jsdoc/jsdoc.js --package ./package.json -c ./jsdoc/conf.json -d docs",
    "build-toc": "./node_modules/.bin/markdown-toc README.md -i",
    "test": "npm run build &&  nyc --reporter=html --reporter=text mocha --timeout 60000 --compilers js:babel-core/register --recursive",
    "prepare": "npm run build-toc && npm run build",
    "prepublishOnly": "(test $RUNNING_FROM_SCRIPT || (echo \"You must use publish.sh instead of 'npm publish' directly!\"; exit 1)) && npm test && npm run lint",
    "clean": "rm -rf build",
    "lint": "npm run build && ./node_modules/.bin/eslint ./src ./test",
    "lint:fix": "./node_modules/.bin/eslint ./src ./test --ext .js,.jsx --fix"
  },
  "dependencies": {
<<<<<<< HEAD
    "apify-client": "^0.2.9",
    "apify-shared": "0.0.55",
=======
    "apify-client": "^0.2.13",
    "apify-shared": "0.0.54",
>>>>>>> 923bd3d7
    "bluebird": "^3.5.0",
    "cheerio": "^1.0.0-rc.2",
    "content-type": "^1.0.3",
    "fs-extra": "^7.0.0",
    "jquery": "^3.3.1",
    "mime": "^2.3.1",
    "proxy-chain": "^0.2.4",
    "@apify/ps-tree": "^1.1.1",
    "request-promise": "^4.2.2",
    "rimraf": "^2.6.1",
    "underscore": "^1.9.0",
    "ws": "^6.0.0",
    "xregexp": "^4.2.0"
  },
  "devDependencies": {
    "apify-jsdoc-template": "github:apifytech/apify-jsdoc-template",
    "babel-cli": "^6.26.0",
    "babel-polyfill": "^6.26.0",
    "babel-preset-env": "^1.6.1",
    "basic-auth-parser": "^0.0.2",
    "chai": "^4.0.2",
    "chai-as-promised": "^7.1.1",
    "eslint": "^4.11.0",
    "eslint-config-airbnb": "^16.1.0",
    "eslint-config-airbnb-base": "^12.1.0",
    "eslint-plugin-import": "^2.2.0",
    "eslint-plugin-jsx-a11y": "^6.0.2",
    "eslint-plugin-promise": "^3.4.2",
    "eslint-plugin-react": "^7.0.1",
    "jsdoc": "^3.4.3",
    "jsdoc-export-default-interop": "^0.3.1",
    "markdown-toc": "^1.2.0",
    "mocha": "^3.5.3",
    "nyc": "^11.7.1",
    "portastic": "^1.0.1",
    "proxy": "^0.2.4",
    "request": "^2.81.0",
    "sinon": "^4.1.2",
    "sinon-stub-promise": "^4.0.0",
    "tmp": "^0.0.33",
    "why-is-node-running": "^2.0.2"
  },
  "optionalDependencies": {
    "puppeteer": "^1.7.0",
    "selenium-webdriver": "^3.6.0"
  }
}<|MERGE_RESOLUTION|>--- conflicted
+++ resolved
@@ -48,13 +48,8 @@
     "lint:fix": "./node_modules/.bin/eslint ./src ./test --ext .js,.jsx --fix"
   },
   "dependencies": {
-<<<<<<< HEAD
-    "apify-client": "^0.2.9",
     "apify-shared": "0.0.55",
-=======
     "apify-client": "^0.2.13",
-    "apify-shared": "0.0.54",
->>>>>>> 923bd3d7
     "bluebird": "^3.5.0",
     "cheerio": "^1.0.0-rc.2",
     "content-type": "^1.0.3",
