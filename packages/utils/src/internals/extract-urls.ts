--- conflicted
+++ resolved
@@ -43,11 +43,9 @@
         fixedUrl = `${match[1]}/gviz/tq?tqx=out:csv`;
     }
 
-<<<<<<< HEAD
-    const { body: string } = await gotScraping({ url: fixedUrl, encoding });
-=======
-    const { body: string } = await requestAsBrowser({ url: fixedUrl, encoding, proxyUrl });
->>>>>>> ad0032ed
+    // @ts-expect-error https://github.com/apify/got-scraping/issues/66
+    const { body: string } = await gotScraping({ url: fixedUrl, encoding, proxyUrl });
+
     return extractUrls({ string, urlRegExp });
 }
 
