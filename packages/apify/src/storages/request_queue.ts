--- conflicted
+++ resolved
@@ -5,12 +5,8 @@
 import { ApifyStorageLocal } from '@apify/storage-local';
 import { ApifyClient, RequestQueueClient, RequestQueue as RequestQueueInfo } from 'apify-client';
 import ow from 'ow';
-<<<<<<< HEAD
+import { entries } from '../typedefs';
 import { StorageManager, StorageManagerOptions } from './storage_manager';
-=======
-import { entries } from '../typedefs';
-import { StorageManager } from './storage_manager';
->>>>>>> a11e7cfa
 import { sleep } from '../utils';
 import log from '../utils_log';
 import { Request, RequestOptions } from '../request';
