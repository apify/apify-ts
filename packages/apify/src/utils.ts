/**
 * A namespace that contains various utilities.
 *
 * **Example usage:**
 *
 * ```javascript
 * const Apify = require('apify');
 *
 * ...
 *
 * // Sleep 1.5 seconds
 * await Apify.utils.sleep(1500);
 * ```
 * @module utils
 */

// @ts-expect-error We need to add typings for @apify/ps-tree
import psTree from '@apify/ps-tree';
import { execSync } from 'child_process';
<<<<<<< HEAD
import { ApifyClient, ApifyClientOptions } from 'apify-client';
=======
import { ActorRun, ApifyClient } from 'apify-client';
>>>>>>> a11e7cfa
// @ts-ignore if we enable resolveJsonModule, we end up with `src` folder in `dist`
import { version as apifyClientVersion } from 'apify-client/package.json';
import { ACT_JOB_TERMINAL_STATUSES, ENV_VARS } from '@apify/consts';
import cheerio from 'cheerio';
import contentTypeParser from 'content-type';
import fs from 'fs';
import mime from 'mime-types';
import os from 'os';
import ow from 'ow';
import path from 'path';
import semver from 'semver';
import _ from 'underscore';
import { URL } from 'url';
import util from 'util';
import rimraf from 'rimraf';
import { IncomingMessage } from 'http';
import { HTTPResponse as PuppeteerResponse } from 'puppeteer';

// @ts-ignore if we enable resolveJsonModule, we end up with `src` folder in `dist`
import { version as apifyVersion } from '../package.json';
import log from './utils_log';
import { requestAsBrowser } from './utils_request';
import { Request } from './request';
import { Dictionary } from './typedefs';
import { CheerioRoot } from './crawlers/cheerio_crawler';

const rimrafp = util.promisify(rimraf);

/**
 * Default regular expression to match URLs in a string that may be plain text, JSON, CSV or other. It supports common URL characters
 * and does not support URLs containing commas or spaces. The URLs also may contain Unicode letters (not symbols).
 */
export const URL_NO_COMMAS_REGEX = RegExp('https?://(www\\.)?[\\p{L}0-9][-\\p{L}0-9@:%._\\+~#=]{0,254}[\\p{L}0-9]\\.[a-z]{2,63}(:\\d{1,5})?(/[-\\p{L}0-9@:%_\\+.~#?&//=\\(\\)]*)?', 'giu'); // eslint-disable-line

/**
 * Regular expression that, in addition to the default regular expression `URL_NO_COMMAS_REGEX`, supports matching commas in URL path and query.
 * Note, however, that this may prevent parsing URLs from comma delimited lists, or the URLs may become malformed.
 */
export const URL_WITH_COMMAS_REGEX = RegExp('https?://(www\\.)?[\\p{L}0-9][-\\p{L}0-9@:%._\\+~#=]{0,254}[\\p{L}0-9]\\.[a-z]{2,63}(:\\d{1,5})?(/[-\\p{L}0-9@:%_\\+,.~#?&//=\\(\\)]*)?', 'giu'); // eslint-disable-line

const MEMORY_FILE_PATHS = {
    TOTAL: {
        V1: '/sys/fs/cgroup/memory/memory.limit_in_bytes',
        V2: '/sys/fs/cgroup/memory.max',
    },
    USED: {
        V1: '/sys/fs/cgroup/memory/memory.usage_in_bytes',
        V2: '/sys/fs/cgroup/memory.current',
    },
};

// Set encoding to utf-8 so fs.readFile returns string instead of buffer
const MEMORY_FILE_ENCODING = 'utf-8';

const psTreePromised = util.promisify(psTree);

/**
 * Returns a new instance of the Apify API client. The `ApifyClient` class is provided
 * by the [apify-client](https://www.npmjs.com/package/apify-client)
 * NPM package, and it is automatically configured using the `APIFY_API_BASE_URL`, and `APIFY_TOKEN`
 * environment variables. You can override the token via the available options. That's useful
 * if you want to use the client as a different Apify user than the SDK internals are using.
 */
export function newClient(options: Omit<ApifyClientOptions, 'baseUrl' | 'requestInterceptors' | 'timeoutSecs'> = {}): ApifyClient {
    ow(options, ow.object.exactShape({
        baseUrl: ow.optional.string.url,
        token: ow.optional.string,
        maxRetries: ow.optional.number,
        minDelayBetweenRetriesMillis: ow.optional.number,
    }));
    const {
        baseUrl = process.env[ENV_VARS.API_BASE_URL],
        token = process.env[ENV_VARS.TOKEN],
    } = options;

    return new ApifyClient({
        ...options,
        baseUrl,
        token,
    });
}

/**
 * Logs info about system, node version and apify package version.
 * @internal
 */
export const logSystemInfo = () => {
    log.info('System info', {
        apifyVersion,
        apifyClientVersion,
        osType: os.type(),
        nodeVersion: process.version,
    });
};

/**
 * The default instance of `ApifyClient` used internally by the SDK.
 * @ignore
 */
export const apifyClient = newClient();

/**
 * Adds charset=utf-8 to given content type if this parameter is missing.
 * @ignore
 */
export const addCharsetToContentType = (contentType: string): string => {
    if (!contentType) return contentType;

    const parsed = contentTypeParser.parse(contentType);

    if (parsed.parameters.charset) return contentType;

    parsed.parameters.charset = 'utf-8';

    return contentTypeParser.format(parsed);
};

let isDockerPromiseCache: Promise<boolean>;

const createIsDockerPromise = async () => {
    const promise1 = util
        .promisify(fs.stat)('/.dockerenv')
        .then(() => true)
        .catch(() => false);

    const promise2 = util
        .promisify(fs.readFile)('/proc/self/cgroup', 'utf8')
        .then((content) => content.indexOf('docker') !== -1)
        .catch(() => false);

    const [result1, result2] = await Promise
        .all([promise1, promise2]);

    return result1 || result2;
};

/**
 * Returns a `Promise` that resolves to true if the code is running in a Docker container.
 */
export function isDocker(forceReset?: boolean): Promise<boolean> {
    // Parameter forceReset is just internal for unit tests.
    if (!isDockerPromiseCache || forceReset) isDockerPromiseCache = createIsDockerPromise();

    return isDockerPromiseCache;
}

/**
 * Computes a weighted average of an array of numbers, complemented by an array of weights.
 * @ignore
 */
export function weightedAvg(arrValues: number[], arrWeights: number[]): number {
    const result = arrValues.map((value, i) => {
        const weight = arrWeights[i];
        const sum = value * weight;

        return [sum, weight];
    }).reduce((p, c) => [p[0] + c[0], p[1] + c[1]], [0, 0]);

    return result[0] / result[1];
}

/**
 * Describes memory usage of an Actor.
 */
export interface MemoryInfo {
    /** Total memory available in the system or container */
    totalBytes: number;

    /** Amount of free memory in the system or container */
    freeBytes: number;

    /** Amount of memory used (= totalBytes - freeBytes) */
    usedBytes: number;

    /** Amount of memory used the current Node.js process */
    mainProcessBytes: number;

    /** Amount of memory used by child processes of the current Node.js process */
    childProcessesBytes: number;
}

export interface DownloadListOfUrlsOptions {
    /**
     * URL to the file
     */
    url: string;

    /**
     * The encoding of the file.
     * @default 'utf8'
     */
    encoding?: BufferEncoding;

    /**
     * Custom regular expression to identify the URLs in the file to extract.
     * The regular expression should be case-insensitive and have global flag set (i.e. `/something/gi`).
     * @default Apify.utils.URL_NO_COMMAS_REGEX
     */
    urlRegExp?: RegExp;
}

// TODO add proper param description
export interface ExtractUrlsOptions {
    /**
     * Arbitrary string
     */
    string: string;

    /**
     * Custom regular expression
     * @default Apify.utils.URL_NO_COMMAS_REGEX
     */
    urlRegExp?: RegExp;
}

/**
 * Returns memory statistics of the process and the system, see {@link MemoryInfo}.
 *
 * If the process runs inside of Docker, the `getMemoryInfo` gets container memory limits,
 * otherwise it gets system memory limits.
 *
 * Beware that the function is quite inefficient because it spawns a new process.
 * Therefore you shouldn't call it too often, like more than once per second.
 */
export async function getMemoryInfo(): Promise<MemoryInfo> {
    // lambda does *not* have `ps` and other command line tools
    // required to extract memory usage.
    const isLambdaEnvironment = process.platform === 'linux'
        && !!process.env.AWS_LAMBDA_FUNCTION_MEMORY_SIZE;

    // module.exports must be here so that we can mock it.
    const isDockerVar = !isLambdaEnvironment && (await module.exports.isDocker());

    let mainProcessBytes = -1;
    let childProcessesBytes = 0;

    if (isLambdaEnvironment) {
        // reported in bytes
        mainProcessBytes = process.memoryUsage().rss;

        // TODO this is quite ugly, let's introduce some local variables
        // https://stackoverflow.com/a/55914335/129415
        childProcessesBytes = +execSync('cat /proc/meminfo')
            .toString()
            .split(/[\n: ]/)
            .filter((val) => val.trim())[19]
            * 1000 // meminfo reports in kb, not bytes
            // the total used memory is reported by meminfo
            // subtract memory used by the main node proces
            // in order to infer memory used by any child processes
            - mainProcessBytes;
    } else {
        // Query both root and child processes
        const processes = await psTreePromised(process.pid, true);

        // @ts-expect-error TODO: fixed after typing psTree
        processes.forEach((rec) => {
            // Skip the 'ps' or 'wmic' commands used by ps-tree to query the processes
            if (rec.COMMAND === 'ps' || rec.COMMAND === 'WMIC.exe') {
                return;
            }
            const bytes = parseInt(rec.RSS, 10);
            // Obtain main process' memory separately
            if (rec.PID === `${process.pid}`) {
                mainProcessBytes = bytes;
                return;
            }
            childProcessesBytes += bytes;
        });
    }

    let totalBytes;
    let usedBytes;
    let freeBytes;

    if (isLambdaEnvironment) {
        // memory size is defined in megabytes
        totalBytes = parseInt(process.env.AWS_LAMBDA_FUNCTION_MEMORY_SIZE!, 10) * 1000000;
        usedBytes = mainProcessBytes + childProcessesBytes;
        freeBytes = totalBytes - usedBytes;

        log.debug(`lambda size of ${totalBytes} with ${freeBytes} free bytes`);
    } else if (isDockerVar) {
        // When running inside Docker container, use container memory limits
        // This must be promisified here so that we can mock it.
        const readPromised = util.promisify(fs.readFile);
        const accessPromised = util.promisify(fs.access);

        // Check wheter cgroups V1 or V2 is used
        let cgroupsVersion: keyof typeof MEMORY_FILE_PATHS.TOTAL = 'V1';
        try {
            // If this directory does not exists, assume docker is using cgroups V2
            await accessPromised('/sys/fs/cgroup/memory/', fs.constants.R_OK);
        } catch (err) {
            cgroupsVersion = 'V2';
        }

        try {
            let [totalBytesStr, usedBytesStr] = await Promise.all([
                readPromised(MEMORY_FILE_PATHS.TOTAL[cgroupsVersion], MEMORY_FILE_ENCODING),
                readPromised(MEMORY_FILE_PATHS.USED[cgroupsVersion], MEMORY_FILE_ENCODING),
            ]);

            // Cgroups V2 files contains newline character. Getting rid of it for better handling in later part of the code.
            totalBytesStr = totalBytesStr.replace(/[^a-zA-Z0-9 ]/g, '');
            usedBytesStr = usedBytesStr.replace(/[^a-zA-Z0-9 ]/g, '');

            // Cgroups V2 contains 'max' string if memory is not limited
            // See https://git.kernel.org/pub/scm/linux/kernel/git/tj/cgroup.git/tree/Documentation/admin-guide/cgroup-v2.rst (see "memory.max")
            if (totalBytesStr === 'max') {
                totalBytes = os.totalmem();
                // Cgroups V1 is set to number related to platform and page size if memory is not limited
                // See https://unix.stackexchange.com/q/420906
            } else {
                totalBytes = parseInt(totalBytesStr, 10);
                const containerRunsWithUnlimitedMemory = totalBytes > Number.MAX_SAFE_INTEGER;
                if (containerRunsWithUnlimitedMemory) totalBytes = os.totalmem();
            }
            usedBytes = parseInt(usedBytesStr, 10);
            freeBytes = totalBytes - usedBytes;
        } catch (err) {
            // log.deprecated logs a warning only once
            log.deprecated('Your environment is Docker, but your system does not support memory cgroups. '
                + 'If you\'re running containers with limited memory, memory auto-scaling will not work properly.\n\n'
                + `Cause: ${(err as Error).message}`);
            totalBytes = os.totalmem();
            freeBytes = os.freemem();
            usedBytes = totalBytes - freeBytes;
        }
    } else {
        totalBytes = os.totalmem();
        freeBytes = os.freemem();
        usedBytes = totalBytes - freeBytes;
    }

    return {
        totalBytes,
        freeBytes,
        usedBytes,
        mainProcessBytes,
        childProcessesBytes,
    };
}

/**
 * Helper function that returns the first key from plain object.
 * @ignore
 */
export function getFirstKey<K extends PropertyKey>(dict: Record<K, unknown>): K | undefined {
    for (const key in dict) { // eslint-disable-line
        return key;
    }

    return undefined;
}

/**
 * Gets a typical path to Chrome executable, depending on the current operating system.
 * @ignore
 */
export function getTypicalChromeExecutablePath(): string {
    switch (os.platform()) {
        case 'darwin':
            return '/Applications/Google Chrome.app/Contents/MacOS/Google Chrome';
        case 'win32':
            return 'C:\\Program Files\\Google\\Chrome\\Application\\chrome.exe';
        default:
            return '/usr/bin/google-chrome';
    }
}

/**
 * Wraps the provided Promise with another one that rejects with the given errorMessage
 * after the given timeoutMillis, unless the original promise resolves or rejects earlier.
 * @ignore
 */
export function addTimeoutToPromise<T>(promise: Promise<T>, timeoutMillis: number, errorMessage: string): Promise<T> {
    return new Promise((resolve, reject) => {
        ow(promise, ow.promise);
        ow(timeoutMillis, ow.number);
        ow(errorMessage, ow.string);
        const timeout = setTimeout(() => reject(new Error(errorMessage)), timeoutMillis);
        promise
            .then(resolve)
            .catch(reject)
            .finally(() => clearTimeout(timeout));
    });
}

/**
 * Returns `true` when code is running on Apify platform and `false` otherwise (for example locally).
 */
export function isAtHome(): boolean {
    return !!process.env[ENV_VARS.IS_AT_HOME];
}

/**
 * Returns a `Promise` that resolves after a specific period of time. This is useful to implement waiting
 * in your code, e.g. to prevent overloading of target website or to avoid bot detection.
 *
 * **Example usage:**
 *
 * ```
 * const Apify = require('apify');
 *
 * ...
 *
 * // Sleep 1.5 seconds
 * await Apify.utils.sleep(1500);
 * ```
 * @param millis Period of time to sleep, in milliseconds. If not a positive number, the returned promise resolves immediately.
 */
export function sleep(millis?: number): Promise<void> {
    return new Promise((res) => setTimeout(res, millis));
}

/**
 * Returns a promise that resolves to an array of urls parsed from the resource available at the provided url.
 * Optionally, custom regular expression and encoding may be provided.
 */
async function downloadListOfUrls(options: DownloadListOfUrlsOptions): Promise<string[]> {
    ow(options, ow.object.exactShape({
        url: ow.string.url,
        encoding: ow.optional.string,
        urlRegExp: ow.optional.regExp,
    }));
    const { url, encoding = 'utf8', urlRegExp = URL_NO_COMMAS_REGEX } = options;
    // @ts-ignore encoding is not a valid option?
    const { body: string } = await requestAsBrowser({ url, encoding });
    return extractUrls({ string, urlRegExp });
}

/**
 * Collects all URLs in an arbitrary string to an array, optionally using a custom regular expression.
 */
function extractUrls(options: ExtractUrlsOptions): string[] {
    ow(options, ow.object.exactShape({
        string: ow.string,
        urlRegExp: ow.optional.regExp,
    }));
    const { string, urlRegExp = URL_NO_COMMAS_REGEX } = options;
    return string.match(urlRegExp) || [];
}

// NOTE: We are skipping 'noscript' since it's content is evaluated as text, instead of HTML elements. That damages the results.
const SKIP_TAGS_REGEX = /^(script|style|canvas|svg|noscript)$/i;
const BLOCK_TAGS_REGEX = /^(p|h1|h2|h3|h4|h5|h6|ol|ul|li|pre|address|blockquote|dl|div|fieldset|form|table|tr|select|option)$/i;

/**
 * The function converts a HTML document to a plain text.
 *
 * The plain text generated by the function is similar to a text captured
 * by pressing Ctrl+A and Ctrl+C on a page when loaded in a web browser.
 * The function doesn't aspire to preserve the formatting or to be perfectly correct with respect to HTML specifications.
 * However, it attempts to generate newlines and whitespaces in and around HTML elements
 * to avoid merging distinct parts of text and thus enable extraction of data from the text (e.g. phone numbers).
 *
 * **Example usage**
 * ```javascript
 * const text = htmlToText('<html><body>Some text</body></html>');
 * console.log(text);
 * ```
 *
 * Note that the function uses [cheerio](https://www.npmjs.com/package/cheerio) to parse the HTML.
 * Optionally, to avoid duplicate parsing of HTML and thus improve performance, you can pass
 * an existing Cheerio object to the function instead of the HTML text. The HTML should be parsed
 * with the `decodeEntities` option set to `true`. For example:
 *
 * ```javascript
 * const cheerio = require('cheerio');
 * const html = '<html><body>Some text</body></html>';
 * const text = htmlToText(cheerio.load(html, { decodeEntities: true }));
 * ```
 * @param html HTML text or parsed HTML represented using a [cheerio](https://www.npmjs.com/package/cheerio) function.
 * @return Plain text
 */
function htmlToText(html: string | CheerioRoot): string {
    if (!html) return '';

    // TODO: Add support for "html" being a Cheerio element, otherwise the only way
    //  to use it is e.g. htmlToText($('p').html())) which is inefficient
    //  Also, it seems this doesn't work well in CheerioScraper, e.g. htmlToText($)
    //  produces really text with a lot of HTML elements in it. Let's just deprecate this sort of usage,
    //  and make the parameter "htmlOrCheerioElement"
    /**
     * @type {cheerio.Root}
     * @ignore
     */
    const $ = typeof html === 'function' ? html : cheerio.load(html, { decodeEntities: true });
    let text = '';

    // TODO: the type for elems is very annoying to work with.
    // The correct type is Node[] from cheerio but it needs a lot more casting in each branch, or alternatively,
    // use the is* methods from domhandler (isText, isTag, isComment, etc.)
    // @ts-expect-error
    const process = (elems) => {
        const len = elems ? elems.length : 0;
        for (let i = 0; i < len; i++) {
            const elem = elems[i];
            if (elem.type === 'text') {
                // Compress spaces, unless we're inside <pre> element
                let compr;
                if (elem.parent && elem.parent.tagName === 'pre') compr = elem.data;
                else compr = elem.data.replace(/\s+/g, ' ');
                // If text is empty or ends with a whitespace, don't add the leading whitepsace
                if (compr.startsWith(' ') && /(^|\s)$/.test(text)) compr = compr.substr(1);
                text += compr;
            } else if (elem.type === 'comment' || SKIP_TAGS_REGEX.test(elem.tagName)) {
                // Skip comments and special elements
            } else if (elem.tagName === 'br') {
                text += '\n';
            } else if (elem.tagName === 'td') {
                process(elem.children);
                text += '\t';
            } else {
                // Block elements must be surrounded by newlines (unless beginning of text)
                const isBlockTag = BLOCK_TAGS_REGEX.test(elem.tagName);
                if (isBlockTag && !/(^|\n)$/.test(text)) text += '\n';
                process(elem.children);
                if (isBlockTag && !text.endsWith('\n')) text += '\n';
            }
        }
    };

    // If HTML document has body, only convert that, otherwise convert the entire HTML
    const $body = $('body');
    process($body.length > 0 ? $body : $.root());

    return text.trim();
}

/**
 * Creates a standardized debug info from request and response. This info is usually added to dataset under the hidden `#debug` field.
 *
 * @param request [Apify.Request](https://sdk.apify.com/docs/api/request) object.
 * @param [response]
 *   Puppeteer [`Response`](https://pptr.dev/#?product=Puppeteer&version=v1.11.0&show=api-class-response)
 *   or NodeJS [`http.IncomingMessage`](https://nodejs.org/api/http.html#http_class_http_serverresponse).
 * @param [additionalFields] Object containing additional fields to be added.
 */
function createRequestDebugInfo(
    request: Request,
    response: IncomingMessage | Partial<PuppeteerResponse> = {},
    additionalFields: Dictionary = {},
): Dictionary {
    ow(request, ow.object);
    ow(response, ow.object);
    ow(additionalFields, ow.object);

    return {
        requestId: request.id,
        url: request.url,
        loadedUrl: request.loadedUrl,
        method: request.method,
        retryCount: request.retryCount,
        errorMessages: request.errorMessages,
        // Puppeteer response has .status() function and NodeJS response, statusCode property.
        // @ts-ignore how to type this properly? maybe a type guard?
        statusCode: _.isFunction(response.status) ? response.status() : response.statusCode,
        ...additionalFields,
    };
}

/**
 * Converts SNAKE_CASE to camelCase.
 * @ignore
 */
export function snakeCaseToCamelCase(snakeCaseStr: string): string {
    return snakeCaseStr
        .toLowerCase()
        .split('_')
        .map((part, index) => {
            return index > 0
                ? part.charAt(0).toUpperCase() + part.slice(1)
                : part;
        })
        .join('');
}

/**
 * Prints a warning if this version of Apify SDK is outdated.
 * @ignore
 */
export function printOutdatedSdkWarning() {
    if (process.env[ENV_VARS.DISABLE_OUTDATED_WARNING]) return;
    const latestApifyVersion = process.env[ENV_VARS.SDK_LATEST_VERSION];
    if (!latestApifyVersion || !semver.lt(apifyVersion, latestApifyVersion)) return;

    // eslint-disable-next-line
    log.warning(`You are using an outdated version (${apifyVersion}) of Apify SDK. We recommend you to update to the latest version (${latestApifyVersion}).
         Read more about Apify SDK versioning at: https://help.apify.com/en/articles/3184510-updates-and-versioning-of-apify-sdk`);
}

/**
 * Gets parsed content type from response object
 * @param response HTTP response object
 * @ignore
 */
export function parseContentTypeFromResponse(response: IncomingMessage): { type: string; charset: BufferEncoding } {
    ow(response, ow.object.partialShape({
        url: ow.string.url,
        headers: ow.object,
    }));

    const { url, headers } = response;
    let parsedContentType;

    if (headers['content-type']) {
        try {
            parsedContentType = contentTypeParser.parse(headers['content-type']);
        } catch (err) {
            // Can not parse content type from Content-Type header. Try to parse it from file extension.
        }
    }

    // Parse content type from file extension as fallback
    if (!parsedContentType) {
        const parsedUrl = new URL(url);
        const contentTypeFromExtname = mime.contentType(path.extname(parsedUrl.pathname))
            || 'application/octet-stream; charset=utf-8'; // Fallback content type, specified in https://tools.ietf.org/html/rfc7231#section-3.1.1.5
        parsedContentType = contentTypeParser.parse(contentTypeFromExtname);
    }

    return {
        type: parsedContentType.type,
        charset: parsedContentType.parameters.charset as BufferEncoding,
    };
}

export interface WaitForRunToFinishOptions {
    /**
     * ID of the actor that started the run.
     */
    actorId: string;

    /**
     * ID of the run itself.
     */
    runId: string;

    /**
     * Maximum time to wait for the run to finish, in seconds.
     * If the limit is reached, the returned promise is resolved to a run object that will have
     * status `READY` or `RUNNING`. If `waitSecs` omitted, the function waits indefinitely.
     */
    waitSecs?: string;

    /**
     * You can supply an Apify token to override the default one
     * that's used by the default ApifyClient instance.
     * E.g. you can track other users' runs.
     */
    token?: string;
}

/**
 * Returns a promise that resolves with the finished Run object when the provided actor run finishes
 * or with the unfinished Run object when the `waitSecs` timeout lapses. The promise is NOT rejected
 * based on run status. You can inspect the `status` property of the Run object to find out its status.
 *
 * This is useful when you need to chain actor executions. Similar effect can be achieved
 * by using webhooks, so be sure to review which technique fits your use-case better.
<<<<<<< HEAD
 * @deprecated
 *  Please use the 'waitForFinish' functions of 'apify-client'.
=======
 *
 * @param options
 * @deprecated Please use the 'waitForFinish' functions of 'apify-client'.
>>>>>>> a11e7cfa
 * @ignore
 */
export async function waitForRunToFinish(options: WaitForRunToFinishOptions): Promise<ActorRun> {
    ow(options, ow.object.exactShape({
        actorId: ow.string,
        runId: ow.string,
        waitSecs: ow.optional.number,
    }));

    const {
        // @ts-expect-error TODO: We don't need the actorId, we should remove it (or remove the entire function since its deprecated)
        actorId,
        runId,
        waitSecs,
    } = options;
    let run: ActorRun;

    const startedAt = Date.now();
    const shouldRepeat = () => {
        if (waitSecs && (Date.now() - startedAt) / 1000 >= waitSecs) return false;
        if (run && ACT_JOB_TERMINAL_STATUSES.includes(run.status)) return false;

        return true;
    };

    while (shouldRepeat()) {
        const waitForFinish = waitSecs
            ? Math.round(waitSecs - (Date.now() - startedAt) / 1000)
            : 999999;

        run = await apifyClient.run(runId).waitForFinish({ waitSecs: waitForFinish });

        // It might take some time for database replicas to get up-to-date,
        // so getRun() might return null. Wait a little bit and try it again.
        if (!run) await sleep(250);
    }

    if (!run!) {
        throw new Error('Waiting for run to finish failed. Cannot fetch actor run details from the server.');
    }

    return run;
}

export interface WaitForRunToFinishOptions {
    /**
     * ID of the actor that started the run.
     */
    actorId: string;
    /**
     * ID of the run itself.
     */
    runId: string;
    /**
     * Maximum time to wait for the run to finish, in seconds.
     * If the limit is reached, the returned promise is resolved to a run object that will have
     * status `READY` or `RUNNING`. If `waitSecs` omitted, the function waits indefinitely.
     */
    waitSecs?: number;
    /**
     * You can supply an Apify token to override the default one
     * that's used by the default ApifyClient instance.
     * E.g. you can track other users' runs.
     */
    token?: string;
}

/**
 * Cleans up the local storage folder created when testing locally.
 * This is useful in the event you are debugging your code locally.
 *
 * Be careful as this will remove the folder you provide and everything in it!
 *
 * @param [folder] The folder to clean up
 */
export async function purgeLocalStorage(folder?: string): Promise<void> {
    // If the user did not provide a folder, try to get it from the env variables, or the default one
    if (!folder) {
        folder = process.env[ENV_VARS.LOCAL_STORAGE_DIR] || 'apify_storage';
    }

    // Clear the folder
    await rimrafp(folder);
}

// regular re-export as those methods should be part of `utils`
export * from './utils_request';
export * from './enqueue_links/enqueue_links';

// namespace re-export as those will be nested namespaces under `utils.*`
export * as log from './utils_log';
export * as social from './utils_social';
export * as playwright from './playwright_utils';
export * as puppeteer from './puppeteer_utils';

/** @internal */
export const publicUtils = {
    isDocker,
    sleep,
    downloadListOfUrls,
    extractUrls,
    htmlToText,
    URL_NO_COMMAS_REGEX,
    URL_WITH_COMMAS_REGEX,
    createRequestDebugInfo,
    waitForRunToFinish,
    purgeLocalStorage,
};<|MERGE_RESOLUTION|>--- conflicted
+++ resolved
@@ -17,11 +17,7 @@
 // @ts-expect-error We need to add typings for @apify/ps-tree
 import psTree from '@apify/ps-tree';
 import { execSync } from 'child_process';
-<<<<<<< HEAD
-import { ApifyClient, ApifyClientOptions } from 'apify-client';
-=======
-import { ActorRun, ApifyClient } from 'apify-client';
->>>>>>> a11e7cfa
+import { ActorRun, ApifyClient, ApifyClientOptions } from 'apify-client';
 // @ts-ignore if we enable resolveJsonModule, we end up with `src` folder in `dist`
 import { version as apifyClientVersion } from 'apify-client/package.json';
 import { ACT_JOB_TERMINAL_STATUSES, ENV_VARS } from '@apify/consts';
@@ -684,14 +680,7 @@
  *
  * This is useful when you need to chain actor executions. Similar effect can be achieved
  * by using webhooks, so be sure to review which technique fits your use-case better.
-<<<<<<< HEAD
- * @deprecated
- *  Please use the 'waitForFinish' functions of 'apify-client'.
-=======
- *
- * @param options
  * @deprecated Please use the 'waitForFinish' functions of 'apify-client'.
->>>>>>> a11e7cfa
  * @ignore
  */
 export async function waitForRunToFinish(options: WaitForRunToFinishOptions): Promise<ActorRun> {
