--- conflicted
+++ resolved
@@ -224,13 +224,8 @@
     }
 
     // abortFunction must be handled separately for streams :(
-<<<<<<< HEAD
-    const duplexStream = gotScraping(gotScrapingOptions);
-    // @ts-expect-error Argument of type 'CancelableRequest<Response<string>>' is not assignable to parameter of type 'Duplex'.
-=======
     const duplexStream = gotScraping(gotScrapingOptions as { isStream: true });
 
->>>>>>> 6bb70342
     ensureRequestIsDispatched(duplexStream, gotScrapingOptions);
 
     return new Promise((resolve, reject) => {
@@ -263,12 +258,7 @@
  * an alias of `body`. It must be exclusive as well.
  * @internal
  */
-<<<<<<< HEAD
 function areBodyOptionsCompatible(requestAsBrowserOptions: RequestAsBrowserOptions): boolean {
-    // @ts-expect-error Property does not exist on type 'RequestAsBrowserOptions' // TODO
-    const { payload, json, body, form } = requestAsBrowserOptions;
-=======
-function areBodyOptionsCompatible(requestAsBrowserOptions: RequestAsBrowserOptions) {
     const {
         // @ts-expect-error
         payload,
@@ -276,7 +266,6 @@
         body,
         form,
     } = requestAsBrowserOptions;
->>>>>>> 6bb70342
     // A boolean is old requestAsBrowser interface and not a real "body"
     // See the normalizeJsonOption function.
     const jsonBody = typeof json === 'boolean' ? undefined : json;
@@ -293,13 +282,8 @@
  * @param {string|Buffer} payload
  * @param {GotScrapingOptions} gotScrapingOptions
  * @internal
-<<<<<<< HEAD
- */ // TODO GotScrapingOptions as interface?
-function normalizePayloadOption(payload: string | Buffer, gotScrapingOptions): void {
-=======
- */
-function normalizePayloadOption(payload: string | Buffer | undefined, gotScrapingOptions: GotOptionsInit) {
->>>>>>> 6bb70342
+ */
+function normalizePayloadOption(payload: string | Buffer | undefined, gotScrapingOptions: GotOptionsInit): void {
     if (payload !== undefined) gotScrapingOptions.body = payload;
 }
 
@@ -307,18 +291,9 @@
  * `json` is a boolean flag in `requestAsBrowser`, but a `body` alias that
  * adds a 'content-type: application/json' header in got. To stay backwards
  * compatible we need to figure out which option the user provided.
- * @param {*} json
-<<<<<<< HEAD
- * @param {GotScrapingOptions} gotScrapingOptions
- * @internal
- */ // TODO GotScrapingOptions as interface?
-function normalizeJsonOption(json: boolean | Record<string, unknown>, gotScrapingOptions): void {
-=======
- * @ignore
- * @internal
- */
-function normalizeJsonOption(json: boolean | Dictionary<any> | undefined, gotScrapingOptions: GotOptionsInit) {
->>>>>>> 6bb70342
+ * @internal
+ */
+function normalizeJsonOption(json: boolean | Dictionary<any> | undefined, gotScrapingOptions: GotOptionsInit): void {
     // If it's a boolean, then it's the old requestAsBrowser API.
     // If it's true, it means the user expects a JSON response.
     const deprecationMessage = `"options.json" of type: Boolean is deprecated.`
@@ -342,17 +317,9 @@
 /**
  * 'connection' and 'host' headers are forbidden when using HTTP2. We delete
  * them from user-provided headers because we switched the default from HTTP1 to 2.
-<<<<<<< HEAD
- * @param {GotScrapingOptions} gotScrapingOptions
- * @internal
- */ // TODO GotScrapingOptions as interface?
-function ensureCorrectHttp2Headers(gotScrapingOptions): void {
-=======
- * @ignore
- * @internal
- */
-function ensureCorrectHttp2Headers(gotScrapingOptions: GotOptionsInit) {
->>>>>>> 6bb70342
+ * @internal
+ */
+function ensureCorrectHttp2Headers(gotScrapingOptions: GotOptionsInit): void {
     if (gotScrapingOptions.http2 && gotScrapingOptions.headers) {
         gotScrapingOptions.headers = { ...gotScrapingOptions.headers };
 
@@ -370,18 +337,9 @@
 /**
  * `abortFunction` is an old `requestAsBrowser` interface for aborting requests before
  * the response body is read to save bandwidth.
- * @param {function} abortFunction
-<<<<<<< HEAD
- * @param {GotScrapingOptions} gotScrapingOptions
- * @internal
- */ // TODO GotScrapingOptions as interface?
-function maybeAddAbortHook(abortFunction: AbortFunction, gotScrapingOptions) {
-=======
- * @ignore
  * @internal
  */
 function maybeAddAbortHook(abortFunction: (response: Response) => boolean, gotScrapingOptions: GotOptionsInit) {
->>>>>>> 6bb70342
     // Stream aborting must be handled on the response object because `got`
     // does not execute `afterResponse` hooks for streams :(
     if (gotScrapingOptions.isStream) return;
@@ -408,15 +366,8 @@
 
 /**
  * 'got' will not dispatch non-GET request stream until a body is provided.
-<<<<<<< HEAD
- * @param {stream.Duplex} duplexStream
- * @param {GotScrapingOptions} gotScrapingOptions
- */ // TODO GotScrapingOptions as interface?
-function ensureRequestIsDispatched(duplexStream: Duplex, gotScrapingOptions): void {
-=======
- */
-function ensureRequestIsDispatched(duplexStream: Duplex, gotScrapingOptions: GotOptionsInit) {
->>>>>>> 6bb70342
+ */
+function ensureRequestIsDispatched(duplexStream: Duplex, gotScrapingOptions: GotOptionsInit): void {
     const { method } = gotScrapingOptions;
     const bodyIsEmpty = gotScrapingOptions.body === undefined
         && gotScrapingOptions.json === undefined
@@ -428,16 +379,9 @@
 }
 
 /**
-<<<<<<< HEAD
  * @internal
  */
 function logDeprecatedOptions(options: RequestAsBrowserOptions): void {
-=======
- * @ignore
- * @internal
- */
-function logDeprecatedOptions(options: RequestAsBrowserOptions) {
->>>>>>> 6bb70342
     const deprecatedOptions = [
         // 'json' is handled in the JSON handler, because it has a conflict of types
         ['languageCode', 'headerGeneratorOptions.locales'],
@@ -478,19 +422,9 @@
  * because they won't get emitted unless you also read from the primary
  * got stream. To be able to work with only one stream, we move the expected props
  * from the response stream to the got stream.
-<<<<<<< HEAD
- * @param {GotStream} stream
- * @param {http.IncomingMessage} response
- * @return {GotStream}
- * @internal
- */
-function addResponsePropertiesToStream(stream: Duplex, response: IncomingMessage): Duplex {
-=======
- * @ignore
  * @internal
  */
 function addResponsePropertiesToStream(stream: GotRequest, response: IncomingMessage) {
->>>>>>> 6bb70342
     const properties = [
         'statusCode', 'statusMessage', 'headers',
         'complete', 'httpVersion', 'rawHeaders',
@@ -499,20 +433,12 @@
     ];
 
     response.on('end', () => {
-<<<<<<< HEAD
-        // @ts-expect-error Property 'rawTrailers' does not exist on type 'Duplex'.
-        Object.assign(stream.rawTrailers, response.rawTrailers);
-        // @ts-expect-error Property 'trailers' does not exist on type 'Duplex'.
-        Object.assign(stream.trailers, response.trailers);
-        // @ts-expect-error Property 'complete' does not exist on type 'Duplex'.
-=======
         // @ts-expect-error
         Object.assign(stream.rawTrailers, response.rawTrailers);
         // @ts-expect-error
         Object.assign(stream.trailers, response.trailers);
 
         // @ts-expect-error
->>>>>>> 6bb70342
         stream.complete = response.complete;
     });
 
