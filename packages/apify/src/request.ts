import { normalizeUrl } from '@apify/utilities';
import crypto, { BinaryLike } from 'crypto';
import ow, { ArgumentError, BasePredicate } from 'ow';
import util from 'util';
import { AllowedHttpMethods } from 'apify-client/dist/resource_clients/request_queue';
import defaultLog from './utils_log';
import { keys } from './typedefs';

// new properties on the Request object breaks serialization
const log = defaultLog.child({ prefix: 'Request' });

export function hashPayload(payload: BinaryLike) {
    return crypto
        .createHash('sha256')
        .update(payload)
        .digest('base64')
        .replace(/[+/=]/g, '')
        .substr(0, 8);
}

const requestOptionalPredicates = {
    id: ow.optional.string,
    loadedUrl: ow.optional.string.url,
    uniqueKey: ow.optional.string,
    method: ow.optional.string,
    payload: ow.optional.any(ow.string, ow.buffer),
    noRetry: ow.optional.boolean,
    retryCount: ow.optional.number,
    errorMessages: ow.optional.array.ofType(ow.string),
    headers: ow.optional.object,
    userData: ow.optional.object,
    handledAt: ow.optional.any(ow.string.date, ow.date),
    keepUrlFragment: ow.optional.boolean,
    useExtendedUniqueKey: ow.optional.boolean,
};

/**
 * Represents a URL to be crawled, optionally including HTTP method, headers, payload and other metadata.
 * The `Request` object also stores information about errors that occurred during processing of the request.
 *
 * Each `Request` instance has the `uniqueKey` property, which can be either specified
 * manually in the constructor or generated automatically from the URL. Two requests with the same `uniqueKey`
 * are considered as pointing to the same web resource. This behavior applies to all Apify SDK classes,
 * such as {@link RequestList}, {@link RequestQueue}, {@link PuppeteerCrawler} or {@link PlaywrightCrawler}.
 *
 * Example use:
 *
 * ```javascript
 * const request = new Apify.Request({
 *     url: 'http://www.example.com',
 *     headers: { Accept: 'application/json' },
 * });
 *
 * ...
 *
 * request.userData.foo = 'bar';
 * request.pushErrorMessage(new Error('Request failed!'));
 *
 * ...
 *
 * const foo = request.userData.foo;
 * ```
 * @category Sources
 */
export class Request {
    /** Request ID */
    id?: string;

    /** URL of the web page to crawl. */
    url: string;

    /**
     * An actually loaded URL after redirects, if present. HTTP redirects are guaranteed
     * to be included.
     *
     * When using {@link PuppeteerCrawler} or {@link PlaywrightCrawler}, meta tag and JavaScript redirects may,
     * or may not be included, depending on their nature. This generally means that redirects,
     * which happen immediately will most likely be included, but delayed redirects will not.
     */
    loadedUrl: string;

    /**
     * A unique key identifying the request.
     * Two requests with the same `uniqueKey` are considered as pointing to the same URL.
     */
    uniqueKey: string;

    /** HTTP method, e.g. `GET` or `POST`. */
    method: AllowedHttpMethods;

    /** HTTP request payload, e.g. for POST requests. */
    payload?: string | Buffer;

    /** The `true` value indicates that the request will not be automatically retried on error. */
    noRetry: boolean;

    /** Indicates the number of times the crawling of the request has been retried on error. */
    retryCount: number;

    /** An array of error messages from request processing. */
    errorMessages: string[];

    /** Object with HTTP headers. Key is header name, value is the value. */
    headers?: Record<string, string>;

    /** Custom user data assigned to the request. */
    userData?: Record<string, unknown>;

    /**
     * Indicates the time when the request has been processed.
     * Is `null` if the request has not been crawled yet.
     */
    handledAt: Date | null;

    /**
     * `Request` parameters including the URL, HTTP method and headers, and others.
     */
    constructor(options: RequestOptions) {
        ow(options, 'RequestOptions', ow.object);
        ow(options.url, 'RequestOptions.url', ow.string);
        // 'ow' validation is slow, because it checks all predicates
        // even if the validated object has only 1 property.
        // This custom validation loop iterates only over existing
        // properties and speeds up the validation cca 3-fold.
        // See https://github.com/sindresorhus/ow/issues/193
        keys(options).forEach((prop) => {
            const predicate = requestOptionalPredicates[prop as keyof typeof requestOptionalPredicates];
            const value = options[prop];
            if (predicate) {
                ow(value, `RequestOptions.${prop}`, predicate as BasePredicate);
                // 'url' is checked above because it's not optional
            } else if (prop !== 'url') {
                const msg = `Did not expect property \`${prop}\` to exist, got \`${value}\` in object \`RequestOptions\``;
                throw new ArgumentError(msg, this.constructor);
            }
        });

        const {
            // @ts-ignore
            id,
            url,
            // @ts-ignore
            loadedUrl,
            uniqueKey,
            method = 'GET',
            payload,
            // @ts-ignore
            noRetry = false,
            // @ts-ignore
            retryCount = 0,
            // @ts-ignore
            errorMessages = [],
            headers = {},
            userData = {},
            // @ts-ignore
            handledAt,
            keepUrlFragment = false,
            useExtendedUniqueKey = false,
        } = options;

        if (method === 'GET' && payload) throw new Error('Request with GET method cannot have a payload.');

        this.id = id;
        this.url = url;
        this.loadedUrl = loadedUrl;
        this.uniqueKey = uniqueKey || this._computeUniqueKey({ url, method, payload, keepUrlFragment, useExtendedUniqueKey });
        this.method = method;
        this.payload = payload;
        this.noRetry = noRetry;
        this.retryCount = retryCount;
        this.errorMessages = [...errorMessages];
        // @property are ignored when reassigning, needs to enforced set again,
        // otherwise the type will be {}
        this.headers = { ...headers };
        this.userData = { ...userData };
        // Requests received from API will have ISOString dates, but we want to have a Date instance.
        this.handledAt = typeof handledAt === 'string' ? new Date(handledAt) : handledAt;
    }

    /**
     * Stores information about an error that occurred during processing of this request.
     *
     * You should always use Error instances when throwing errors in JavaScript.
     *
     * Nevertheless, to improve the debugging experience when using third party libraries
     * that may not always throw an Error instance, the function performs a type
     * inspection of the passed argument and attempts to extract as much information
     * as possible, since just throwing a bad type error makes any debugging rather difficult.
     *
     * @param errorOrMessage Error object or error message to be stored in the request.
     * @param [options]
     */
<<<<<<< HEAD
    pushErrorMessage(errorOrMessage: Error | Record<string, string> | string, options: PushErrorMessageOptions = {}): void {
=======
    pushErrorMessage(errorOrMessage: Error | string, options: PushErrorMessageOptions = {}) {
>>>>>>> a11e7cfa
        const { omitStack } = options;
        let message;
        const type = typeof errorOrMessage;
        if (type === 'object') {
            if (!errorOrMessage) {
                message = 'null';
            } else if (errorOrMessage instanceof Error) {
                message = omitStack
                    ? errorOrMessage.message
                    // .stack includes the message
                    : errorOrMessage.stack;
<<<<<<< HEAD
            } else if ((errorOrMessage as Record<string, string>).message) {
                message = (errorOrMessage as Record<string, string>).message;
=======
            } else if (Reflect.has(Object(errorOrMessage), 'message')) {
                message = Reflect.get(Object(errorOrMessage), 'message');
>>>>>>> a11e7cfa
            } else if (errorOrMessage.toString() !== '[object Object]') {
                message = errorOrMessage.toString();
            } else {
                try {
                    message = util.inspect(errorOrMessage);
                } catch (err) {
                    message = 'Unable to extract any message from the received object.';
                }
            }
        } else if (type === 'undefined') {
            message = 'undefined';
        } else {
            message = errorOrMessage.toString();
        }

        this.errorMessages.push(message);
    }

<<<<<<< HEAD
    protected _computeUniqueKey({ url, method, payload, keepUrlFragment, useExtendedUniqueKey }) {
=======
    /**
     * @internal
     */
    protected _computeUniqueKey({ url, method, payload, keepUrlFragment, useExtendedUniqueKey }: ComputeUniqueKeyOptions) {
>>>>>>> a11e7cfa
        const normalizedMethod = method.toUpperCase();
        const normalizedUrl = normalizeUrl(url, keepUrlFragment) || url; // It returns null when url is invalid, causing weird errors.
        if (!useExtendedUniqueKey) {
            if (normalizedMethod !== 'GET' && payload) {
                // Using log.deprecated to log only once. We should add log.once or some such.
                log.deprecated(`We've encountered a ${normalizedMethod} Request with a payload. `
                    + 'This is fine. Just letting you know that if your requests point to the same URL '
                    + 'and differ only in method and payload, you should see the "useExtendedUniqueKey" option of Request constructor.');
            }
            return normalizedUrl;
        }
        const payloadHash = payload ? hashPayload(payload) : '';
        return `${normalizedMethod}(${payloadHash}):${normalizedUrl}`;
    }
}

/**
 * Specifies required and optional fields for constructing a {@link Request}.
 */
export interface RequestOptions {

    /** URL of the web page to crawl. It must be a non-empty string. */
    url: string;

    /**
     * A unique key identifying the request.
     * Two requests with the same `uniqueKey` are considered as pointing to the same URL.
     *
     * If `uniqueKey` is not provided, then it is automatically generated by normalizing the URL.
     * For example, the URL of `HTTP://www.EXAMPLE.com/something/` will produce the `uniqueKey`
     * of `http://www.example.com/something`.
     *
     * The `keepUrlFragment` option determines whether URL hash fragment is included in the `uniqueKey` or not.
     *
     * The `useExtendedUniqueKey` options determines whether method and payload are included in the `uniqueKey`,
     * producing a `uniqueKey` in the following format: `METHOD(payloadHash):normalizedUrl`. This is useful
     * when requests point to the same URL, but with different methods and payloads. For example: form submits.
     *
     * Pass an arbitrary non-empty text value to the `uniqueKey` property
     * to override the default behavior and specify which URLs shall be considered equal.
     */
    uniqueKey?: string;

    /** @default 'GET' */
    method?: AllowedHttpMethods;

    /** HTTP request payload, e.g. for POST requests. */
    payload?: string | Buffer;

    /**
     * HTTP headers in the following format:
     * ```
     * {
     *     Accept: 'text/html',
     *     'Content-Type': 'application/json'
     * }
     * ```
     */
    headers?: Record<string, string>;

    /**
     * Custom user data assigned to the request. Use this to save any request related data to the
     * request's scope, keeping them accessible on retries, failures etc.
     */
    userData?: Record<string, unknown>;

    /**
     * If `false` then the hash part of a URL is removed when computing the `uniqueKey` property.
     * For example, this causes the `http://www.example.com#foo` and `http://www.example.com#bar` URLs
     * to have the same `uniqueKey` of `http://www.example.com` and thus the URLs are considered equal.
     * Note that this option only has an effect if `uniqueKey` is not set.
     * @default false
     */
    keepUrlFragment?: boolean;

    /**
     * If `true` then the `uniqueKey` is computed not only from the URL, but also from the method and payload
     * properties. This is useful when making requests to the same URL that are differentiated by method
     * or payload, such as form submit navigations in browsers.
     * @default false
     */
    useExtendedUniqueKey?: boolean;

    // TODO: do we want to document this
    id?: string;

}

export interface PushErrorMessageOptions {
<<<<<<< HEAD
    /**
     * Only push the error message without stack trace when true.
     * @default false
     */
    omitStack?: boolean;
=======
    omitStack?: boolean;
}

interface ComputeUniqueKeyOptions {
    url: string;
    method: AllowedHttpMethods;
    payload?: string | Buffer;
    keepUrlFragment?: boolean;
    useExtendedUniqueKey?: boolean;
>>>>>>> a11e7cfa
}<|MERGE_RESOLUTION|>--- conflicted
+++ resolved
@@ -190,11 +190,7 @@
      * @param errorOrMessage Error object or error message to be stored in the request.
      * @param [options]
      */
-<<<<<<< HEAD
-    pushErrorMessage(errorOrMessage: Error | Record<string, string> | string, options: PushErrorMessageOptions = {}): void {
-=======
-    pushErrorMessage(errorOrMessage: Error | string, options: PushErrorMessageOptions = {}) {
->>>>>>> a11e7cfa
+    pushErrorMessage(errorOrMessage: Error | string, options: PushErrorMessageOptions = {}): void {
         const { omitStack } = options;
         let message;
         const type = typeof errorOrMessage;
@@ -206,13 +202,8 @@
                     ? errorOrMessage.message
                     // .stack includes the message
                     : errorOrMessage.stack;
-<<<<<<< HEAD
-            } else if ((errorOrMessage as Record<string, string>).message) {
-                message = (errorOrMessage as Record<string, string>).message;
-=======
             } else if (Reflect.has(Object(errorOrMessage), 'message')) {
                 message = Reflect.get(Object(errorOrMessage), 'message');
->>>>>>> a11e7cfa
             } else if (errorOrMessage.toString() !== '[object Object]') {
                 message = errorOrMessage.toString();
             } else {
@@ -231,14 +222,7 @@
         this.errorMessages.push(message);
     }
 
-<<<<<<< HEAD
-    protected _computeUniqueKey({ url, method, payload, keepUrlFragment, useExtendedUniqueKey }) {
-=======
-    /**
-     * @internal
-     */
     protected _computeUniqueKey({ url, method, payload, keepUrlFragment, useExtendedUniqueKey }: ComputeUniqueKeyOptions) {
->>>>>>> a11e7cfa
         const normalizedMethod = method.toUpperCase();
         const normalizedUrl = normalizeUrl(url, keepUrlFragment) || url; // It returns null when url is invalid, causing weird errors.
         if (!useExtendedUniqueKey) {
@@ -328,13 +312,10 @@
 }
 
 export interface PushErrorMessageOptions {
-<<<<<<< HEAD
     /**
      * Only push the error message without stack trace when true.
      * @default false
      */
-    omitStack?: boolean;
-=======
     omitStack?: boolean;
 }
 
@@ -344,5 +325,4 @@
     payload?: string | Buffer;
     keepUrlFragment?: boolean;
     useExtendedUniqueKey?: boolean;
->>>>>>> a11e7cfa
 }