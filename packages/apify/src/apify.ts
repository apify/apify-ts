--- conflicted
+++ resolved
@@ -1,20 +1,11 @@
 import ow from 'ow';
 import { ACT_JOB_STATUSES, ENV_VARS } from '@apify/consts';
-<<<<<<< HEAD
-import { ApifyClient, ApifyClientOptions } from 'apify-client';
-import { WebhookOptions, CallOptions, CallTaskOptions, getEnv, UserFunc, WebhookRun, ApifyEnv } from './actor';
-=======
-import { ApifyClient, Webhook, WebhookEventType } from 'apify-client';
+import { ApifyClient, ApifyClientOptions, Webhook, WebhookEventType } from 'apify-client';
 import { WebhookOptions, CallOptions, CallTaskOptions, getEnv, UserFunc, ApifyEnv } from './actor';
->>>>>>> 6bb70342
 import { initializeEvents, stopEvents } from './events';
 import { StorageManager, StorageManagerOptions } from './storages/storage_manager';
 import { Dataset } from './storages/dataset';
-<<<<<<< HEAD
 import { KeyValueStore, RecordOptions, maybeStringify } from './storages/key_value_store';
-=======
-import { KeyValueStore, maybeStringify, RecordOptions } from './storages/key_value_store';
->>>>>>> 6bb70342
 import { RequestList, RequestListOptions, REQUESTS_PERSISTENCE_KEY, STATE_PERSISTENCE_KEY } from './request_list';
 import { RequestQueue } from './storages/request_queue';
 import { SessionPool, SessionPoolOptions } from './session_pool/session_pool';
@@ -543,11 +534,7 @@
      *   on the MIME content type of the record, or `null`
      *   if the record is missing.
      */
-<<<<<<< HEAD
-    async getValue<T>(key: string): Promise<T | null> {
-=======
     async getValue<T = unknown>(key: string): Promise<T | null> {
->>>>>>> 6bb70342
         const store = await this.openKeyValueStore();
         return store.getValue<T>(key);
     }
@@ -582,11 +569,7 @@
      *   For any other value an error will be thrown.
      * @param [options]
      */
-<<<<<<< HEAD
-    async setValue<T>(key: string, value: T, options: RecordOptions = {}): Promise<void> {
-=======
     async setValue<T>(key: string, value: T | null, options: RecordOptions = {}): Promise<void> {
->>>>>>> 6bb70342
         const store = await this.openKeyValueStore();
         return store.setValue(key, value, options);
     }
