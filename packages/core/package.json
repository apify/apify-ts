{
    "name": "@crawlers/core",
    "version": "3.0.0",
    "description": "The scalable web crawling and scraping library for JavaScript/Node.js. Enables development of data extraction and web automation jobs (not only) with headless Chrome and Puppeteer.",
    "engines": {
        "node": ">=16.0.0"
    },
    "types": "dist/index.d.ts",
    "exports": {
        ".": {
            "import": "./dist/index.mjs",
            "require": "./dist/index.js"
        }
    },
    "keywords": [
        "apify",
        "headless",
        "chrome",
        "puppeteer",
        "crawler",
        "scraper"
    ],
    "author": {
        "name": "Apify",
        "email": "support@apify.com",
        "url": "https://apify.com"
    },
    "contributors": [
        "Jan Curn <jan@apify.com>",
        "Marek Trunkat <marek@apify.com>",
        "Ondra Urban <ondra@apify.com>"
    ],
    "license": "Apache-2.0",
    "repository": {
        "type": "git",
        "url": "git+https://github.com/apify/apify-js"
    },
    "bugs": {
        "url": "https://github.com/apify/apify-js/issues"
    },
    "homepage": "https://sdk.apify.com/",
    "files": [
        "dist"
    ],
    "scripts": {
        "build": "npm run clean && npm run compile && npm run copy",
        "clean": "rimraf ./dist",
        "compile": "tsc -p tsconfig.build.json && gen-esm-wrapper ./dist/index.js ./dist/index.mjs",
        "copy": "ts-node -T ../../scripts/copy.ts"
    },
    "publishConfig": {
        "access": "public"
    },
    "dependencies": {
        "@apify/consts": "^1.4.2",
        "@apify/datastructures": "^1.0.1",
        "@apify/log": "^1.1.6",
        "@apify/ps-tree": "^1.1.4",
<<<<<<< HEAD
        "@apify/pseudo_url": "^1.1.0",
=======
>>>>>>> c3850ecd
        "@apify/timeout": "^0.2.1",
        "@apify/utilities": "^1.2.5",
        "@crawlers/storage": "^3.0.0",
        "@crawlers/utils": "^3.0.0",
        "@types/mime-types": "^2.1.1",
        "@types/stream-json": "^1.7.1",
        "apify-client": "^2.2.1-beta.1",
        "browser-pool": "^3.1.1-beta.1",
        "content-type": "^1.0.4",
        "got-scraping": "^3.2.7",
        "htmlparser2": "^7.0.0",
        "iconv-lite": "^0.6.3",
        "jquery": "^3.6.0",
        "mime-types": "^2.1.34",
        "minimatch": "^5.0.1",
        "ow": "^0.28.0",
        "proxy-chain": "^2.0.1-beta.0",
        "stream-json": "^1.7.3",
        "tldts": "^5.7.69",
        "tough-cookie": "^4.0.0",
        "ws": "^7.5.3"
    }
}<|MERGE_RESOLUTION|>--- conflicted
+++ resolved
@@ -56,10 +56,7 @@
         "@apify/datastructures": "^1.0.1",
         "@apify/log": "^1.1.6",
         "@apify/ps-tree": "^1.1.4",
-<<<<<<< HEAD
         "@apify/pseudo_url": "^1.1.0",
-=======
->>>>>>> c3850ecd
         "@apify/timeout": "^0.2.1",
         "@apify/utilities": "^1.2.5",
         "@crawlers/storage": "^3.0.0",
