--- conflicted
+++ resolved
@@ -168,23 +168,7 @@
 }
 
 /**
-<<<<<<< HEAD
- * @ignore
- */
-export async function addRequestsToQueueInBatches(requests: Request[], requestQueue: RequestQueue, batchSize = 5): Promise<QueueOperationInfo[]> {
-    const queueOperationInfos: Promise<QueueOperationInfo>[] = [];
-    for (const request of requests) {
-        queueOperationInfos.push(requestQueue.addRequest(request));
-        if (queueOperationInfos.length % batchSize === 0) await Promise.all(queueOperationInfos);
-    }
-    return Promise.all(queueOperationInfos);
-}
-
-/**
  * Takes an Apify {@link RequestOptions} object and changes its attributes in a desired way. This user-function is used
-=======
- * Takes an Apify {@link RequestOptions} object and changes it's attributes in a desired way. This user-function is used
->>>>>>> b23dc918
  * {@link enqueueLinks} to modify requests before enqueuing them.
  */
 export interface RequestTransform {
