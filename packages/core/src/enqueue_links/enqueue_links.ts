import { getDomain } from 'tldts';
import ow from 'ow';
import log from '@apify/log';
import {
    constructGlobObjectsFromGlobs,
    constructRegExpObjectsFromPseudoUrls,
    constructRegExpObjectsFromRegExps,
    createRequests,
    createRequestOptions,
    GlobInput,
    PseudoUrlInput,
    RegExpInput,
    RequestTransform,
    UrlPatternObject,
} from './shared';
<<<<<<< HEAD
import { RequestQueue, QueueOperationInfo } from '../storages/request_queue';
=======
import { RequestQueue } from '../storages/request_queue';
import { validators } from '../validators';
>>>>>>> b23dc918

export interface EnqueueLinksOptions {
    /** Limit the count of actually enqueued URLs to this number. Useful for testing across the entire crawling scope. */
    limit?: number;

    /** An array of URLs to enqueue. */
    urls: string[];

    /** A request queue to which the URLs will be enqueued. */
    requestQueue: RequestQueue;

    /** A CSS selector matching links to be enqueued. */
    selector?: string;

    /**
     * A base URL that will be used to resolve relative URLs when using Cheerio. Ignored when using Puppeteer,
     * since the relative URL resolution is done inside the browser automatically.
     */
    baseUrl?: string;

    /**
     * An array of glob pattern strings or plain objects
     * containing glob pattern strings matching the URLs to be enqueued.
     * All remaining keys will be used as request options
     * for the corresponding enqueued {@link Request} objects.
     *
     * The matching is always case-insensitive.
     * If you need case-sensitive matching, use `regexps` property directly.
     *
     * If `globs` is an empty array or `undefined`, then the function
     * enqueues the links with the same subdomain.
     */
    globs?: GlobInput[];

    /**
     * An array of regular expressions or plain objects
     * containing regular expressions matching the URLs to be enqueued.
     * All remaining keys will be used as request options
     * for the corresponding enqueued {@link Request} objects.
     *
     * If `regexps` is an empty array or `undefined`, then the function
     * enqueues the links with the same subdomain.
     */
    regexps?: RegExpInput[];

    /**
     * *NOTE:* In future versions of SDK the options will be removed.
     * Please use `globs` or `regexps` instead.
     *
     * An array of {@link PseudoUrl} strings or plain objects
     * containing {@link PseudoUrl} strings matching the URLs to be enqueued.
     * All remaining keys will be used as request options
     * for the corresponding enqueued {@link Request} objects.
     *
     * With a pseudo-URL string, the matching is always case-insensitive.
     * If you need case-sensitive matching, use `regexps` property directly.
     *
     * If `pseudoUrls` is an empty array or `undefined`, then the function
     * enqueues the links with the same subdomain.
     *
     * @deprecated prefer using `globs` or `regexps` instead
     */
    pseudoUrls?: PseudoUrlInput[];

    /**
     * Just before a new {@link Request} is constructed and enqueued to the {@link RequestQueue}, this function can be used
     * to remove it or modify its contents such as `userData`, `payload` or, most importantly `uniqueKey`. This is useful
     * when you need to enqueue multiple `Requests` to the queue that share the same URL, but differ in methods or payloads,
     * or to dynamically update or create `userData`.
     *
     * For example: by adding `keepUrlFragment: true` to the `request` object, URL fragments will not be removed
     * when `uniqueKey` is computed.
     *
     * **Example:**
     * ```javascript
     * {
     *     transformRequestFunction: (request) => {
     *         request.userData.foo = 'bar';
     *         request.keepUrlFragment = true;
     *         return request;
     *     }
     * }
     * ```
     *
     * Note that `transformRequestFunction` has a priority over request options
     * specified in `globs`, `regexps`, or `pseudoUrls` objects,
     * and thus some options could be over-written by `transformRequestFunction`.
     */
    transformRequestFunction?: RequestTransform;

    /**
     * The strategy to use when enqueueing the urls.
     * @default EnqueueStrategy.SameSubdomain
     */
    strategy?: EnqueueStrategy | 'all' | 'same-subdomain' | 'same-hostname';
}

export enum EnqueueStrategy {
    /**
     * Matches any URLs found
     */
    All = 'all',
    /**
     * Matches any URLs that have the same subdomain as the base URL
     */
    SameSubdomain = 'same-subdomain',
    /**
     * Matches any URLs that have the same hostname.
     * For example, `https://wow.an.example.com` and `https://example.com` will both be matched for a base url of
     * `https://example.com`.
     */
    SameHostname = 'same-hostname',
}

/**
 * The function finds elements matching a specific CSS selector (HTML anchor (`<a>`) by default)
 * either in a Puppeteer/Playwright page, or in a Cheerio object (parsed HTML),
 * and enqueues the URLs in their `href` attributes to the provided {@link RequestQueue}.
 * If you're looking to find URLs in JavaScript heavy pages where links are not available
 * in `href` elements, but rather navigations are triggered in click handlers
 * see {@link puppeteerUtils.enqueueLinksByClickingElements}.
 *
 * Optionally, the function allows you to filter the target links' URLs using an array of {@link PseudoUrl} objects
 * and override settings of the enqueued {@link Request} objects.
 *
 * **Example usage**
 *
 * ```javascript
 * await enqueueLinks({
 *   page,
 *   requestQueue,
 *   selector: 'a.product-detail',
 *   pseudoUrls: [
 *       'https://www.example.com/handbags/[.*]',
 *       'https://www.example.com/purses/[.*]'
 *   ],
 * });
 * ```
 *
<<<<<<< HEAD
 * @param options All `enqueueLinks()` parameters are passed via an options object.
 * @returns Promise that resolves to an array of {@link QueueOperationInfo} objects.
 */
export async function enqueueLinks(options: EnqueueLinksOptions): Promise<QueueOperationInfo[]> {
=======
 * @param options
 *   All `enqueueLinks()` parameters are passed via an options object.
 * @returns
 *   Promise that resolves to an {@link RequestQueueClientBatchAddRequestsResult} objects.
 */
export async function enqueueLinks(options: EnqueueLinksOptions) {
    const {
        requestQueue,
        limit,
        urls,
        pseudoUrls,
        transformRequestFunction,
    } = options;

>>>>>>> b23dc918
    ow(options, ow.object.exactShape({
        urls: ow.array.ofType(ow.string),
        requestQueue: ow.object.hasKeys('fetchNextRequest', 'addRequest'),
        limit: ow.optional.number,
        selector: ow.optional.string,
        baseUrl: ow.optional.string,
        pseudoUrls: ow.optional.array.ofType(ow.any(
            ow.string,
            ow.object.hasKeys('purl'),
        )),
        globs: ow.optional.array.ofType(ow.any(
            ow.string,
            ow.object.hasKeys('glob'),
        )),
        regexps: ow.optional.array.ofType(ow.any(
            ow.regExp,
            ow.object.hasKeys('regexp'),
        )),
        transformRequestFunction: ow.optional.function,
        strategy: ow.optional.string.oneOf([
            EnqueueStrategy.All,
            EnqueueStrategy.SameSubdomain,
            EnqueueStrategy.SameHostname,
        ]),
    }));

    const {
        requestQueue,
        limit,
        urls,
        pseudoUrls,
        globs,
        regexps,
        transformRequestFunction,
    } = options;

    const urlPatternObjects: UrlPatternObject[] = [];

    if (pseudoUrls?.length) {
        log.deprecated('`pseudoUrls` option is deprecated, use `globs` or `regexps` instead');
        urlPatternObjects.push(...constructRegExpObjectsFromPseudoUrls(pseudoUrls));
    }

    if (globs?.length) {
        urlPatternObjects.push(...constructGlobObjectsFromGlobs(globs));
    }

    if (regexps?.length) {
        urlPatternObjects.push(...constructRegExpObjectsFromRegExps(regexps));
    }

    if (options.baseUrl) {
        switch (options.strategy ?? EnqueueStrategy.SameSubdomain) {
            case EnqueueStrategy.SameSubdomain:
                // We need to get the origin of the passed in domain in the event someone sets baseUrl
                // to a url like https://example.com/deep/default/path and one of the found urls is an
                // absolute relative path (/path/to/page)
                urlPatternObjects.push({ glob: `${new URL(options.baseUrl).origin}/**` });
                break;
            case EnqueueStrategy.SameHostname: {
                const url = new URL(options.baseUrl);

                // Get the actual hostname from the base url
                const baseUrlHostname = getDomain(url.hostname, { mixedInputs: false });

                if (baseUrlHostname) {
                    // We have a hostname, so we can use it to match all links on the page that point to it and any subdomains of it
                    url.hostname = baseUrlHostname;
                    urlPatternObjects.push(
                        { glob: `${url.origin.replace(baseUrlHostname, `*.${baseUrlHostname}`)}/**` },
                        { glob: `${url.origin}/**` },
                    );
                } else {
                    // We don't have a hostname (can happen for ips for instance), so reproduce the same behavior
                    // as SameDomainAndSubdomain
                    urlPatternObjects.push({ glob: `${url.origin}/**` });
                }

                break;
            }
            case EnqueueStrategy.All:
            default:
                break;
        }
    }

    let requestOptions = createRequestOptions(urls);

    if (transformRequestFunction) {
        requestOptions = requestOptions.map((request) => transformRequestFunction(request)).filter((r) => !!r);
    }

    let requests = createRequests(requestOptions, urlPatternObjects);
    if (limit) requests = requests.slice(0, limit);

    return requestQueue.addRequests(requests);
}<|MERGE_RESOLUTION|>--- conflicted
+++ resolved
@@ -1,6 +1,7 @@
 import { getDomain } from 'tldts';
 import ow from 'ow';
 import log from '@apify/log';
+import { RequestQueueClientBatchAddRequestsResult } from 'apify-client';
 import {
     constructGlobObjectsFromGlobs,
     constructRegExpObjectsFromPseudoUrls,
@@ -13,12 +14,7 @@
     RequestTransform,
     UrlPatternObject,
 } from './shared';
-<<<<<<< HEAD
-import { RequestQueue, QueueOperationInfo } from '../storages/request_queue';
-=======
 import { RequestQueue } from '../storages/request_queue';
-import { validators } from '../validators';
->>>>>>> b23dc918
 
 export interface EnqueueLinksOptions {
     /** Limit the count of actually enqueued URLs to this number. Useful for testing across the entire crawling scope. */
@@ -158,27 +154,10 @@
  * });
  * ```
  *
-<<<<<<< HEAD
  * @param options All `enqueueLinks()` parameters are passed via an options object.
- * @returns Promise that resolves to an array of {@link QueueOperationInfo} objects.
+ * @returns Promise that resolves to {@link RequestQueueClientBatchAddRequestsResult} object.
  */
-export async function enqueueLinks(options: EnqueueLinksOptions): Promise<QueueOperationInfo[]> {
-=======
- * @param options
- *   All `enqueueLinks()` parameters are passed via an options object.
- * @returns
- *   Promise that resolves to an {@link RequestQueueClientBatchAddRequestsResult} objects.
- */
-export async function enqueueLinks(options: EnqueueLinksOptions) {
-    const {
-        requestQueue,
-        limit,
-        urls,
-        pseudoUrls,
-        transformRequestFunction,
-    } = options;
-
->>>>>>> b23dc918
+export async function enqueueLinks(options: EnqueueLinksOptions): Promise<RequestQueueClientBatchAddRequestsResult> {
     ow(options, ow.object.exactShape({
         urls: ow.array.ofType(ow.string),
         requestQueue: ow.object.hasKeys('fetchNextRequest', 'addRequest'),
@@ -234,7 +213,7 @@
         switch (options.strategy ?? EnqueueStrategy.SameSubdomain) {
             case EnqueueStrategy.SameSubdomain:
                 // We need to get the origin of the passed in domain in the event someone sets baseUrl
-                // to a url like https://example.com/deep/default/path and one of the found urls is an
+                // to an url like https://example.com/deep/default/path and one of the found urls is an
                 // absolute relative path (/path/to/page)
                 urlPatternObjects.push({ glob: `${new URL(options.baseUrl).origin}/**` });
                 break;
