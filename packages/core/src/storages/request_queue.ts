--- conflicted
+++ resolved
@@ -1,11 +1,6 @@
 import { REQUEST_QUEUE_HEAD_MAX_LIMIT } from '@apify/consts';
 import { ListDictionary, LruCache } from '@apify/datastructures';
 import { cryptoRandomObjectId } from '@apify/utilities';
-<<<<<<< HEAD
-=======
-import { ApifyStorageLocal } from '@crawlers/storage';
-import { ApifyClient, RequestQueue as RequestQueueInfo, RequestQueueClient, RequestQueueClientBatchAddRequestsResult } from 'apify-client';
->>>>>>> b23dc918
 import crypto from 'crypto';
 import { setTimeout as sleep } from 'node:timers/promises';
 import ow from 'ow';
@@ -13,7 +8,7 @@
 import { StorageManager } from './storage_manager';
 import { log } from '../log';
 import { Request, RequestOptions } from '../request';
-import { StorageClient, RequestQueueClient, RequestQueueInfo } from './storage';
+import { StorageClient, RequestQueueClient, RequestQueueInfo, BatchAddRequestsResult } from './storage';
 
 const MAX_CACHED_REQUESTS = 1_000_000;
 
@@ -114,12 +109,7 @@
  * To add a single URL multiple times to the queue,
  * corresponding {@link Request} objects will need to have different `uniqueKey` properties.
  *
-<<<<<<< Updated upstream
  * Do not instantiate this class directly, use the {@link RequestQueue.open} function instead.
-=======
- * Do not instantiate this class directly, use the
- * {@link RequestQueue.open} function instead.
->>>>>>> Stashed changes
  *
  * `RequestQueue` is used by {@link BasicCrawler}, {@link CheerioCrawler}, {@link PuppeteerCrawler}
  * and {@link PlaywrightCrawler} as a source of URLs to crawl.
@@ -284,7 +274,7 @@
      *
      * If a request that is passed in is already present due to its `uniqueKey` property being the same,
      * it will not be updated. You can find out whether this happened by finding the request in the resulting
-     * {@link RequestQueueClientBatchAddRequestsResult} object.
+     * {@link BatchAddRequestsResult} object.
      *
      * @experimental
      * @param requestsLike {@link Request} objects or vanilla objects with request data.
@@ -294,7 +284,7 @@
     async addRequests(
         requestsLike: (Request | RequestOptions)[],
         options: RequestQueueOperationOptions = {},
-    ): Promise<RequestQueueClientBatchAddRequestsResult> {
+    ): Promise<BatchAddRequestsResult> {
         ow(requestsLike, ow.array.ofType(ow.object.partialShape({
             url: ow.string,
             id: ow.undefined,
@@ -317,7 +307,7 @@
             return newCacheKey;
         };
 
-        const results: RequestQueueClientBatchAddRequestsResult = {
+        const results: BatchAddRequestsResult = {
             processedRequests: [],
             unprocessedRequests: [],
         };
@@ -625,12 +615,8 @@
                 .then(({ items, queueModifiedAt, hadMultipleClients }) => {
                     items.forEach(({ id: requestId, uniqueKey }) => {
                         // Queue head index might be behind the main table, so ensure we don't recycle requests
-                        if (this.inProgress.has(requestId) || this.recentlyHandled.get(requestId!)) return;
-
-<<<<<<< HEAD
-                        this.queueHeadDict.add(requestId!, requestId!, false);
-                        this._cacheRequest(getRequestId(uniqueKey!), { requestId: requestId!, wasAlreadyHandled: false });
-=======
+                        if (!requestId || !uniqueKey || this.inProgress.has(requestId) || this.recentlyHandled.get(requestId!)) return;
+
                         this.queueHeadDict.add(requestId, requestId, false);
                         this._cacheRequest(getRequestId(uniqueKey), {
                             requestId,
@@ -638,7 +624,6 @@
                             wasAlreadyPresent: true,
                             uniqueKey,
                         });
->>>>>>> b23dc918
                     });
 
                     // This is needed so that the next call to _ensureHeadIsNonEmpty() will fetch the queue head again.
