--- conflicted
+++ resolved
@@ -18,7 +18,6 @@
     RequestQueue,
     resolveBaseUrl,
     Session,
-    throwOnBlockedRequest,
     validators,
 } from '@crawlee/core';
 import { BatchAddRequestsResult } from '@crawlee/types';
@@ -654,15 +653,9 @@
             const { dom, isXml, body, contentType, response } = await this._parseResponse(request, crawlingContext.response!);
             tryCancel();
 
-<<<<<<< HEAD
-        if (this.useSessionPool) {
-            throwOnBlockedRequest(session!, response.statusCode!);
-        }
-=======
             if (this.useSessionPool) {
                 this._throwOnBlockedRequest(session!, response.statusCode!);
             }
->>>>>>> eb3dd2f1
 
             if (this.persistCookiesPerSession) {
             session!.setCookiesFromResponse(response);
