--- conflicted
+++ resolved
@@ -1068,12 +1068,8 @@
     transformRequestFunction?: RequestTransform;
 }
 
-<<<<<<< HEAD
+/** @internal */
 export async function cheerioCrawlerEnqueueLinks({ options, $, requestQueue, defaultBaseUrl, transformRequestFunction }: EnqueueLinksInternalOptions) {
-=======
-/** @internal */
-export async function cheerioCrawlerEnqueueLinks({ options, $, requestQueue, defaultBaseUrl }: EnqueueLinksInternalOptions) {
->>>>>>> c3850ecd
     if (!$) {
         throw new Error('Cannot enqueue links because the DOM is not available.');
     }
