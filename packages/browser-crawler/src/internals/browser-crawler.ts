--- conflicted
+++ resolved
@@ -675,12 +675,8 @@
     transformRequestFunction?: RequestTransform;
 }
 
-<<<<<<< HEAD
+/** @internal */
 export async function browserCrawlerEnqueueLinks({ options, page, requestQueue, defaultBaseUrl, transformRequestFunction }: EnqueueLinksInternalOptions) {
-=======
-/** @internal */
-export async function browserCrawlerEnqueueLinks({ options, page, requestQueue, defaultBaseUrl }: EnqueueLinksInternalOptions) {
->>>>>>> c3850ecd
     const baseUrl = options?.baseUrl ?? defaultBaseUrl;
 
     const urls = await extractUrlsFromPage(page as any, options?.selector ?? 'a', baseUrl);
