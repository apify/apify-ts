import rp from 'request-promise';
import _ from 'underscore';
import cheerio from 'cheerio';
import log from 'apify-shared/log';
import { checkParamOrThrow } from 'apify-client/build/utils';
import BasicCrawler from './basic_crawler';
import { createTimeoutPromise } from './utils';

const DEFAULT_OPTIONS = {
    requestTimeoutSecs: 30,
    handlePageTimeoutSecs: 300,
    ignoreSslErrors: false,
    handleFailedRequestFunction: ({ request }) => {
        const details = _.pick(request, 'id', 'url', 'method', 'uniqueKey');

        log.error('CheerioCrawler: Request failed and reached maximum retries', details);
    },
};

/**
 * Provides a framework for the parallel crawling of web pages using plain HTTP requests and
 * [cheerio](https://www.npmjs.com/package/cheerio) HTML parser.
 *
 * `CheerioCrawler` downloads each URL using a plain HTTP request,
 * parses the HTML content using cheerio and then
 * invokes the user-provided `handlePageFunction` to extract page data
 * using a [jQuery](https://jquery.com/)-like interface to parsed HTML DOM.
 *
 * The source URLs are represented using `Request` objects that
 * are fed from the {@link RequestList|`RequestList`} or {@link RequestQueue|`RequestQueue`}
 * instances provided by the `requestList` or `requestQueue` constructor options, respectively.
 *
 * If both `requestList` and `requestQueue` is used, the instance first
 * processes URLs from the `RequestList` and automatically enqueues all of them to `RequestQueue` before it starts
 * their processing. This ensures that a single URL is not crawled multiple times.
 *
 * The crawler finishes if there are no more `Request` objects to crawl.
 *
 * By default, `CheerioCrawler` downloads HTML using the [request-promise](https://www.npmjs.com/package/request-promise) NPM package.
 * You can override this behavior by setting the `requestFunction` option.
 *
 * New requests are only started if there is enough free CPU and memory available,
 * using the functionality provided by the {@link AutoscaledPool|`AutoscaledPool`} class.
 * All `AutoscaledPool` configuration options can be passed to the `autoscaledPoolOptions` parameter
 * of the `CheerioCrawler` constructor.
 * For user convenience, the `minConcurrency` and `maxConcurrency` options are available directly.
 *
 * **Example usage:**
 *
 * ```javascript
 * // Prepare a list of URLs to crawl
 * const requestList = new Apify.RequestList({
 *   sources: [
 *       { url: 'http://www.example.com/page-1' },
 *       { url: 'http://www.example.com/page-2' },
 *   ],
 * });
 * await requestList.initialize();
 *
 * // Crawl the URLs
 * const crawler = new Apify.CheerioCrawler({
 *     requestList,
 *     handlePageFunction: async ({ $, html, request }) => {
 *
 *         const data = [];
 *
 *         // Do some data extraction from the page with Cheerio.
 *         $('.some-collection').each((index, el) => {
 *             data.push({ title: $(el).find('.some-title').text() });
 *         });
 *
 *         // Save the data to dataset.
 *         await Apify.pushData({
 *             url: request.url,
 *             html,
 *             data,
 *         })
 *     },
 * });
 *
 * await crawler.run();
 * ```
 *
 * @param {Object} options
 * @param {Function} options.handlePageFunction
 *   User-provided function that performs the logic of the crawler. It is called for each page
 *   loaded and parsed by the crawler.
 *
 *   The function that receives an object as argument, with the following three fields:
 *
 *   <ul>
 *     <li>`$`: the Cheerio object</li>
 *     <li>`html`: the raw HTML</li>
 *     <li>`request`: the {@link Request|`Request`} object representing the URL to crawl</li>
 *   </ul>
 *
 *   If the function returns a promise, it is awaited.
 *
 * @param {RequestList} options.requestList
 *   Static list of URLs to be processed.
 *   Either RequestList or RequestQueue must be provided.
 * @param {RequestQueue} options.requestQueue
 *   Dynamic queue of URLs to be processed. This is useful for recursive crawling of websites.
 *   Either RequestList or RequestQueue must be provided.
 * @param {Function} [options.requestFunction]
 *   Overrides the function that performs the HTTP request to get the raw HTML needed for Cheerio.
 *   See source code on <a href="https://github.com/apifytech/apify-js/blob/master/src/cheerio_crawler.js#L264">GitHub</a> for default behavior.
 * @param {Number} [options.handlePageTimeoutSecs=300]
 *   Timeout in which the function passed as `options.handlePageFunction` needs to finish, given in seconds.
 * @param {Number} [options.requestTimeoutSecs=30]
 *   Timeout in which the function passed as `options.requestFunction` needs to finish, given in seconds.
 * @param {Boolean} [options.ignoreSslErrors=false]
 *   If set to true, SSL certificate errors will be ignored. This is dependent on using the default
 *   request function. If using a custom request function, user needs to implement this functionality.
 * @param {Function} [options.handleFailedRequestFunction]
 *   Function that handles requests that failed more then `option.maxRequestRetries` times.
 *   See source code on <a href="https://github.com/apifytech/apify-js/blob/master/src/cheerio_crawler.js#L13">GitHub</a> for default behavior.
 * @param {Number} [options.maxRequestRetries=3]
 *   How many times the request is retried if either `requestFunction` or `handlePageFunction` failed.
 * @param {Number} [options.maxRequestsPerCrawl]
 *   Maximum number of pages that the crawler will open. The crawl will stop when this limit is reached.
 *   Always set this value in order to prevent infinite loops in misconfigured crawlers.
 *   Note that in cases of parallel crawling, the actual number of pages visited might be slightly higher than this value.
 * @param {Object} [options.autoscaledPoolOptions]
 *   Custom options passed to the underlying {@link AutoscaledPool|`AutoscaledPool`} instance constructor.
 *   Note that the `runTaskFunction`, `isTaskReadyFunction` and `isFinishedFunction` options
 *   are provided by `CheerioCrawler` and cannot be overridden.
<<<<<<< HEAD
 * @param {Object} [options.minConcurrency]
 *   Sets the minimum concurrency (parallelism) for the crawl. Shortcut to the corresponding `AutoscaledPool` option.
 * @param {Object} [options.maxConcurrency]
=======
 * @param {Object} [options.minConcurrency=1]
 *   Sets the minimum concurrency (parallelism) for the crawl. Shortcut to the corresponding `AutoscaledPool` option.
 * @param {Object} [options.maxConcurrency=1000]
>>>>>>> 80e5483a
 *   Sets the maximum concurrency (parallelism) for the crawl. Shortcut to the corresponding `AutoscaledPool` option.
 *
 * @see {@link BasicCrawler}
 * @see {@link PuppeteerCrawler}
 */
export default class CheerioCrawler {
    constructor(opts = {}) {
        const {
            requestFunction,
            handlePageFunction,
            requestTimeoutSecs,
            handlePageTimeoutSecs,
            ignoreSslErrors,

            // Autoscaled pool shorthands
            minConcurrency,
            maxConcurrency,

            // Basic crawler options
            requestList,
            requestQueue,
            maxRequestRetries,
            maxRequestsPerCrawl,
            handleFailedRequestFunction,
            autoscaledPoolOptions,
        } = _.defaults(opts, DEFAULT_OPTIONS);

        checkParamOrThrow(handlePageFunction, 'opts.handlePageFunction', 'Function');
        checkParamOrThrow(requestFunction, 'opts.requestFunction', 'Maybe Function');
        checkParamOrThrow(requestTimeoutSecs, 'opts.requestTimeoutSecs', 'Number');
        checkParamOrThrow(handlePageTimeoutSecs, 'opts.handlePageTimeoutSecs', 'Number');
        checkParamOrThrow(ignoreSslErrors, 'opts.ignoreSslErrors', 'Boolean');

        this.ignoreSslErrors = ignoreSslErrors;

        this.requestFunction = async ({ request }) => {
            if (!this.isRunning) throw new Error('CheerioCrawler is stopped.');
            const rfPromise = requestFunction
                ? requestFunction({ request })
                : this._defaultRequestFunction({ request });

            // Return the response of requestFunction or throw.
            return Promise.race([
                rfPromise,
                this.rejectOnAbortPromise,
            ]);
        };
        this.handlePageFunction = handlePageFunction;
        this.handlePageTimeoutMillis = handlePageTimeoutSecs * 1000;
        this.requestTimeoutMillis = requestTimeoutSecs * 1000;

        this.basicCrawler = new BasicCrawler({
            // Basic crawler options.
            requestList,
            requestQueue,
            maxRequestRetries,
            maxRequestsPerCrawl,
            handleRequestFunction: (...args) => this._handleRequestFunction(...args),
            handleFailedRequestFunction,

            // Autoscaled pool options.
            minConcurrency,
            maxConcurrency,
            autoscaledPoolOptions,
        });
    }

    /**
     * Runs the crawler. Returns promise that gets resolved once all the requests got processed.
     *
     * @return {Promise}
     */
    async run() {
        if (this.isRunning) return this.isRunningPromise;

        this.isRunning = true;
        this.rejectOnAbortPromise = new Promise((r, reject) => { this.rejectOnAbort = reject; });
        try {
            this.isRunningPromise = this.basicCrawler.run();
            await this.isRunningPromise;
            this.isRunning = false;
        } catch (err) {
            this.isRunning = false; // Doing this before rejecting to make sure it's set when error handlers fire.
            this.rejectOnAbort(err);
        }
    }

    /**
     * Aborts the crawler by preventing crawls of additional pages and terminating the running ones.
     *
     * @return {Promise}
     */
    async abort() {
        this.isRunning = false;
        await this.basicCrawler.abort();
        this.rejectOnAbort(new Error('CheerioCrawler: .abort() function has been called. Aborting the crawler.'));
    }

    /**
     * Wrapper around handlePageFunction that opens and closes pages etc.
     *
     * @ignore
     */
    async _handleRequestFunction({ request }) {
        if (!this.isRunning) throw new Error('CheerioCrawler is stopped.');

        const rfPromise = this.requestFunction({ request });
        // rejectOnAbortPromise rejects when .abort() is called or BasicCrawler throws.
        // All running pages are therefore terminated with an error to be reclaimed and retried.
        const response = await Promise.race([
            rfPromise,
            createTimeoutPromise(this.requestTimeoutMillis, 'CheerioCrawler: requestFunction timed out.'),
            this.rejectOnAbortPromise,
        ]);

        let html;
        if (typeof response === 'string') html = response;
        else if (typeof response === 'object' && typeof response.body === 'string') html = response.body;
        else throw new Error('CheerioCrawler: requestFunction returned neither string, nor an object with a body property of type string.');

        const $ = cheerio.load(html);
        await Promise.race([
            this.handlePageFunction({ $, html, request, response }),
            createTimeoutPromise(this.handlePageTimeoutMillis, 'CheerioCrawler: handlePageFunction timed out.'),
            this.rejectOnAbortPromise,
        ]);
    }

    /**
     * Default request function to be used.
     * @ignore
     */
    async _defaultRequestFunction({ request }) {
        return rp({
            url: request.url,
            method: request.method,
            headers: request.headers,
            strictSSL: !this.ignoreSslErrors,
            resolveWithFullResponse: true,
            simple: false,
        });
    }
}<|MERGE_RESOLUTION|>--- conflicted
+++ resolved
@@ -125,15 +125,9 @@
  *   Custom options passed to the underlying {@link AutoscaledPool|`AutoscaledPool`} instance constructor.
  *   Note that the `runTaskFunction`, `isTaskReadyFunction` and `isFinishedFunction` options
  *   are provided by `CheerioCrawler` and cannot be overridden.
-<<<<<<< HEAD
- * @param {Object} [options.minConcurrency]
- *   Sets the minimum concurrency (parallelism) for the crawl. Shortcut to the corresponding `AutoscaledPool` option.
- * @param {Object} [options.maxConcurrency]
-=======
  * @param {Object} [options.minConcurrency=1]
  *   Sets the minimum concurrency (parallelism) for the crawl. Shortcut to the corresponding `AutoscaledPool` option.
  * @param {Object} [options.maxConcurrency=1000]
->>>>>>> 80e5483a
  *   Sets the maximum concurrency (parallelism) for the crawl. Shortcut to the corresponding `AutoscaledPool` option.
  *
  * @see {@link BasicCrawler}
