import EventEmitter from 'events';
import log from 'apify-shared/log';
import { ENV_VARS } from 'apify-shared/consts';
import { main, getEnv, call, callTask, getApifyProxyUrl, metamorph, addWebhook } from './actor';
import AutoscaledPool from './autoscaling/autoscaled_pool';
import BasicCrawler from './crawlers/basic_crawler';
import CheerioCrawler from './crawlers/cheerio_crawler';
import { pushData, openDataset } from './dataset';
import events, { initializeEvents, stopEvents } from './events';
import { getValue, setValue, getInput, openKeyValueStore } from './key_value_store';
import { launchPuppeteer } from './puppeteer';
import PuppeteerCrawler from './crawlers/puppeteer_crawler';
import PuppeteerPool from './puppeteer_pool';
import Request from './request';
import { RequestList, openRequestList } from './request_list';
import { openRequestQueue } from './request_queue';
import SettingsRotator from './settings_rotator';
import { apifyClient, getMemoryInfo, isAtHome, publicUtils, logSystemInfo } from './utils';
import { puppeteerUtils } from './puppeteer_utils';
import { socialUtils } from './utils_social';
import { enqueueLinks } from './enqueue_links/enqueue_links';
import PseudoUrl from './pseudo_url';
import LiveViewServer from './live_view/live_view_server';
<<<<<<< HEAD
import { requestAsBrowser } from './utils_request';
=======
>>>>>>> c0a457c2

/* globals module */

// Increase the global limit for event emitter memory leak warnings.
EventEmitter.defaultMaxListeners = 50;

// Log as plain text not JSON
log.logJson = false;

// TODO: remove this when we release v1.0.0
const EMULATION_ENV_VAR = 'APIFY_LOCAL_EMULATION_DIR';
if (process.env[EMULATION_ENV_VAR]) {
    log.warning(`Environment variable "${EMULATION_ENV_VAR}" is deprecated!!! Use "${ENV_VARS.LOCAL_STORAGE_DIR}" instead!`);
    if (!process.env[ENV_VARS.LOCAL_STORAGE_DIR]) process.env[ENV_VARS.LOCAL_STORAGE_DIR] = process.env[EMULATION_ENV_VAR];
}

// Logging some basic system info (apify and apify-client version, NodeJS version, ...).
logSystemInfo();

/**
 * The following section describes all functions and properties provided by the `apify` package,
 * except individual classes and namespaces that have their separate, detailed, documentation pages
 * accessible from the left sidebar.
 *
 * @module Apify
 */
module.exports = {
    main,
    getEnv,
    call,
    callTask,
    metamorph,
    getMemoryInfo,
    getApifyProxyUrl,
    isAtHome,
    client: apifyClient,
    addWebhook,

    AutoscaledPool,

    BasicCrawler,

    CheerioCrawler,

    pushData,
    openDataset,

    events,
    initializeEvents,
    stopEvents,

    getValue,
    setValue,
    getInput,
    openKeyValueStore,

    launchPuppeteer,
    PuppeteerPool,
    PuppeteerCrawler,

    PseudoUrl,

    Request,
    RequestList,
    openRequestList,
    openRequestQueue,

    SettingsRotator,

    LiveViewServer,

    utils: Object.assign(publicUtils, {
        puppeteer: puppeteerUtils,
        social: socialUtils,
        log,
        enqueueLinks,
<<<<<<< HEAD
        requestAsBrowser,
=======
>>>>>>> c0a457c2
    }),
};

// Add docs for log separately, as it's imported from apify-shared.
// Adding them directly to the log object in utils breaks JSDoc.

/**
 * The log instance enables level aware logging of messages and we advise
 * to use it instead of `console.log()` and its aliases in most development
 * scenarios.
 *
 * A very useful use case for `log` is using `log.debug` liberally throughout
 * the codebase to get useful logging messages only when appropriate log level is set
 * and keeping the console tidy in production environments.
 *
 * The available logging levels are, in this order: `DEBUG`, `INFO`, `WARNING`, `ERROR`, `OFF`
 * and can be referenced from the `log.LEVELS` constant, such as `log.LEVELS.ERROR`.
 *
 * To log messages to the system console, use the `log.level(message)` invocation,
 * such as `log.debug('this is a debug message')`.
 *
 * To prevent writing of messages above a certain log level to the console, simply
 * set the appropriate level. The default log level is `INFO`, which means that
 * `DEBUG` messages will not be printed, unless enabled.
 *
 * **Example:**
 * ```
 * const Apify = require('apify');
 * const { log } = Apify.utils;
 *
 * log.info('Information message', { someData: 123 }); // prints message
 * log.debug('Debug message', { debugData: 'hello' }); // doesn't print anything
 *
 * log.setLevel(log.LEVELS.DEBUG);
 * log.debug('Debug message'); // prints message
 *
 * log.setLevel(log.LEVELS.ERROR);
 * log.debug('Debug message'); // doesn't print anything
 * log.info('Info message'); // doesn't print anything
 *
 * log.error('Error message', { errorDetails: 'This is bad!' }); // prints message
 * try {
 *   throw new Error('Not good!');
 * } catch (e) {
 *   log.exception(e, 'Exception occurred', { errorDetails: 'This is really bad!' }); // prints message
 * }
 * ```
 *
 * Another very useful way of setting the log level is by setting the `APIFY_LOG_LEVEL`
 * environment variable, such as `APIFY_LOG_LEVEL=DEBUG`. This way, no code changes
 * are necessary to turn on your debug messages and start debugging right away.
 * @namespace log
 */

/**
 * Map of available log levels that's useful for easy setting of appropriate log levels.
 * Each log level is represented internally by a number. Eg. `log.LEVELS.DEBUG === 5`.
 * @name LEVELS
 * @type Object
 * @memberOf log
 */

/**
 * Sets the log level to the given value, preventing messages from less important log levels
 * from being printed to the console. Use in conjunction with the `log.LEVELS` constants such as
 *
 * ```
 * log.setLevel(log.LEVELS.DEBUG);
 * ```
 *
 * Default log level is INFO.
 * @name setLevel
 * @param {number} level
 * @method
 * @memberOf log
 */

/**
 * Returns the currently selected logging level. This is useful for checking whether a message
 * will actually be printed to the console before one actually performs a resource intensive operation
 * to construct the message, such as querying a DB for some metadata that need to be added. If the log
 * level is not high enough at the moment, it doesn't make sense to execute the query.
 * @name getLevel
 * @method
 * @memberOf log
 */

/**
 * Logs a `DEBUG` message. By default, it will not be written to the console. To see `DEBUG`
 * messages in the console, set the log level to `DEBUG` either using the `log.setLevel(log.LEVELS.DEBUG)`
 * method or using the environment variable `APIFY_LOG_LEVEL=DEBUG`. Data are stringified and appended
 * to the message.
 * @name debug
 * @param {string} message
 * @param {Object} [data]
 * @method
 * @memberOf log
 */

/**
 * Logs an `INFO` message. `INFO` is the default log level so info messages will be always logged,
 * unless the log level is changed. Data are stringified and appended to the message.
 * @name info
 * @param {string} message
 * @param {Object} [data]
 * @method
 * @memberOf log
 */

/**
 * Logs a `WARNING` level message. Data are stringified and appended to the message.
 * @name warning
 * @param {string} message
 * @param {Object} [data]
 * @method
 * @memberOf log
 */

/**
 * Logs an `ERROR` message. Use this method to log error messages that are not directly connected
 * to an exception. For logging exceptions, use the `log.exception` method.
 * @name error
 * @param {string} message
 * @param {Object} [data]
 * @method
 * @memberOf log
 */

/**
 * Logs an `ERROR` level message with a nicely formatted exception. Note that the exception is the first parameter
 * here and an additional message is only optional.
 * @name exception
 * @param {Error} exception
 * @param {string} [message]
 * @param {Object} [data]
 * @method
 * @memberOf log
 */<|MERGE_RESOLUTION|>--- conflicted
+++ resolved
@@ -21,10 +21,7 @@
 import { enqueueLinks } from './enqueue_links/enqueue_links';
 import PseudoUrl from './pseudo_url';
 import LiveViewServer from './live_view/live_view_server';
-<<<<<<< HEAD
 import { requestAsBrowser } from './utils_request';
-=======
->>>>>>> c0a457c2
 
 /* globals module */
 
@@ -101,10 +98,7 @@
         social: socialUtils,
         log,
         enqueueLinks,
-<<<<<<< HEAD
         requestAsBrowser,
-=======
->>>>>>> c0a457c2
     }),
 };
 
