import { setPromisesDependency, getPromisesDependency } from './utils';
import { main, heyIAmReady } from './actor';
<<<<<<< HEAD
import openKeyValueStore from './key-value-store';

=======
import { setDefaultToken, setDefaultUserId, getAllCrawlers, startCrawler } from './crawler';
>>>>>>> 34b0909f

const Apifier = {
    main,
    heyIAmReady,
    setPromisesDependency,
    getPromisesDependency,
<<<<<<< HEAD
    openKeyValueStore,
=======
    setDefaultToken,
    setDefaultUserId,
    getAllCrawlers,
    startCrawler,
>>>>>>> 34b0909f
};

// export this way so that we can import using:
// const Apifier = require('apifier');
module.exports = Apifier;<|MERGE_RESOLUTION|>--- conflicted
+++ resolved
@@ -1,25 +1,18 @@
 import { setPromisesDependency, getPromisesDependency } from './utils';
 import { main, heyIAmReady } from './actor';
-<<<<<<< HEAD
 import openKeyValueStore from './key-value-store';
-
-=======
 import { setDefaultToken, setDefaultUserId, getAllCrawlers, startCrawler } from './crawler';
->>>>>>> 34b0909f
 
 const Apifier = {
     main,
     heyIAmReady,
     setPromisesDependency,
     getPromisesDependency,
-<<<<<<< HEAD
     openKeyValueStore,
-=======
     setDefaultToken,
     setDefaultUserId,
     getAllCrawlers,
     startCrawler,
->>>>>>> 34b0909f
 };
 
 // export this way so that we can import using:
