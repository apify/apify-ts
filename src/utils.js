import contentTypeParser from 'content-type';
import os from 'os';
import _ from 'underscore';
import fs from 'fs';
import util from 'util';
import fsExtra from 'fs-extra';
import ApifyClient from 'apify-client';
import psTree from '@apify/ps-tree';
import requestPromise from 'request-promise-native';
import XRegExp from 'xregexp';
import cheerio from 'cheerio';
import log from 'apify-shared/log';
import { delayPromise, getRandomInt } from 'apify-shared/utilities';
import { ENV_VARS, LOCAL_ENV_VARS } from 'apify-shared/consts';
import { checkParamOrThrow } from 'apify-client/build/utils';
import { version as apifyClientVersion } from 'apify-client/package.json';
import { version as apifyVersion } from '../package.json';
import { USER_AGENT_LIST } from './constants';

/* globals process */

/**
 * Default regular expression to match URLs in a string that may be plain text, JSON, CSV or other. It supports common URL characters
 * and does not support URLs containing commas or spaces. The URLs also may contain Unicode letters (not symbols).
 * @memberOf utils
 */
const URL_NO_COMMAS_REGEX = XRegExp('https?://(www\\.)?[\\p{L}0-9][-\\p{L}0-9@:%._\\+~#=]{0,254}[\\p{L}0-9]\\.[a-z]{2,63}(:\\d{1,5})?(/[-\\p{L}0-9@:%_\\+.~#?&//=\\(\\)]*)?', 'gi'); // eslint-disable-line
/**
 * Regular expression that, in addition to the default regular expression `URL_NO_COMMAS_REGEX`, supports matching commas in URL path and query.
 * Note, however, that this may prevent parsing URLs from comma delimited lists, or the URLs may become malformed.
 * @memberOf utils
 */
const URL_WITH_COMMAS_REGEX = XRegExp('https?://(www\\.)?[\\p{L}0-9][-\\p{L}0-9@:%._\\+~#=]{0,254}[\\p{L}0-9]\\.[a-z]{2,63}(:\\d{1,5})?(/[-\\p{L}0-9@:%_\\+,.~#?&//=\\(\\)]*)?', 'gi'); // eslint-disable-line

const ensureDirPromised = util.promisify(fsExtra.ensureDir);
const psTreePromised = util.promisify(psTree);

/**
 * Creates an instance of ApifyClient using options as defined in the environment variables.
 * This function is exported to enable unit testing.
 *
 * @returns {*}
 * @ignore
 */
export const newClient = () => {
    const opts = {
        userId: process.env[ENV_VARS.USER_ID] || null,
        token: process.env[ENV_VARS.TOKEN] || null,
    };

    // Only set baseUrl if overridden by env var, so that 'https://api.apify.com' is used by default.
    // This simplifies local development, which should run against production unless user wants otherwise.
    const apiBaseUrl = process.env[ENV_VARS.API_BASE_URL];
    if (apiBaseUrl) opts.baseUrl = apiBaseUrl;

    return new ApifyClient(opts);
};

/**
 * Logs info about system, node version and apify package version.
 */
export const logSystemInfo = () => {
    log.info('System info', {
        apifyVersion,
        apifyClientVersion,
        osType: os.type(),
        nodeVersion: process.version,
    });
};

/**
 * Gets the default instance of the `ApifyClient` class provided
 * <a href="https://www.apify.com/docs/sdk/apify-client-js/latest"
 * target="_blank">apify-client</a> by the NPM package.
 * The instance is created automatically by the Apify SDK and it is configured using the
 * `APIFY_API_BASE_URL`, `APIFY_USER_ID` and `APIFY_TOKEN` environment variables.
 *
 * The instance is used for all underlying calls to the Apify API in functions such as
 * [`Apify.getValue()`](#module_Apify.getValue) or [`Apify.call()`](#module_Apify.call).
 * The settings of the client can be globally altered by calling the
 * <a href="https://www.apify.com/docs/sdk/apify-client-js/latest#ApifyClient-setOptions"
 * target="_blank">`Apify.client.setOptions()`</a> function.
 * Beware that altering these settings might have unintended effects on the entire Apify SDK package.
 *
 * @memberof module:Apify
 * @name client
 */
export const apifyClient = newClient();

/**
 * Returns a result of `Promise.resolve()`.
 *
 * @returns {*}
 *
 * @ignore
 */
export const newPromise = () => {
    return Promise.resolve();
};

/**
 * Adds charset=utf-8 to given content type if this parameter is missing.
 *
 * @param {String} contentType
 * @returns {String}
 *
 * @ignore
 */
export const addCharsetToContentType = (contentType) => {
    if (!contentType) return contentType;

    const parsed = contentTypeParser.parse(contentType);

    if (parsed.parameters.charset) return contentType;

    parsed.parameters.charset = 'utf-8';

    return contentTypeParser.format(parsed);
};

let isDockerPromiseCache;
const createIsDockerPromise = () => {
    const promise1 = util
        .promisify(fs.stat)('/.dockerenv')
        .then(() => true)
        .catch(() => false);

    const promise2 = util
        .promisify(fs.readFile)('/proc/self/cgroup', 'utf8')
        .then(content => content.indexOf('docker') !== -1)
        .catch(() => false);

    return Promise
        .all([promise1, promise2])
        .then(([result1, result2]) => result1 || result2);
};

/**
 * Returns a `Promise` that resolves to true if the code is running in a Docker container.
 *
 * @return {Promise}
 *
 * @memberof utils
 * @name isDocker
 * @function
 */
export const isDocker = (forceReset) => {
    // Parameter forceReset is just internal for unit tests.
    if (!isDockerPromiseCache || forceReset) isDockerPromiseCache = createIsDockerPromise();

    return isDockerPromiseCache;
};

/**
 * Sums an array of numbers.
 *
 * @param {Array} arr An array of numbers.
 * @return {Number} Sum of the numbers.
 *
 * @ignore
 */
export const sum = arr => arr.reduce((total, c) => total + c, 0);

/**
 * Computes an average of an array of numbers.
 *
 * @param {Array} arr An array of numbers.
 * @return {Number} Average value.
 *
 * @ignore
 */
export const avg = arr => sum(arr) / arr.length;

/**
 * Computes a weighted average of an array of numbers, complemented by an array of weights.
 *
 * @param {Array} arrValues
 * @param {Array} arrWeights
 * @return {Number}
 *
 * @ignore
 */
export const weightedAvg = (arrValues, arrWeights) => {
    const result = arrValues.map((value, i) => {
        const weight = arrWeights[i];
        const sum = value * weight; // eslint-disable-line no-shadow

        return [sum, weight];
    }).reduce((p, c) => [p[0] + c[0], p[1] + c[1]], [0, 0]);

    return result[0] / result[1];
};

/**
 * Returns memory statistics of the process and the system, which is an object with the following properties:
 *
 * ```javascript
 * {
 *   // Total memory available in the system or container
 *   totalBytes: Number,
 *   // Amount of free memory in the system or container
 *   freeBytes: Number,
 *   // Amount of memory used (= totalBytes - freeBytes)
 *   usedBytes: Number,
 *   // Amount of memory used the current Node.js process
 *   mainProcessBytes: Number,
 *   // Amount of memory used by child processes of the current Node.js process
 *   childProcessesBytes: Number,
 * }
 * ```
 *
 * If the process runs inside of Docker, the `getMemoryInfo` gets container memory limits,
 * otherwise it gets system memory limits.
 *
 * Beware that the function is quite inefficient because it spawns a new process.
 * Therefore you shouldn't call it too often, like more than once per second.
 *
 * @returns {Promise<Object>}
 *
 * @memberof module:Apify
 * @name getMemoryInfo
 * @function
 */
export const getMemoryInfo = async () => {
    const [isDockerVar, processes] = await Promise.all([
        // module.exports must be here so that we can mock it.
        module.exports.isDocker(),
        // Query both root and child processes
        psTreePromised(process.pid, true),
    ]);

    let mainProcessBytes = -1;
    let childProcessesBytes = 0;
    processes.forEach((rec) => {
        // Skip the 'ps' or 'wmic' commands used by ps-tree to query the processes
        if (rec.COMMAND === 'ps' || rec.COMMAND === 'WMIC.exe') {
            return;
        }
        const bytes = parseInt(rec.RSS, 10);
        // Obtain main process' memory separately
        if (rec.PID === `${process.pid}`) {
            mainProcessBytes = bytes;
            return;
        }
        childProcessesBytes += bytes;
    });

    let totalBytes;
    let freeBytes;
    let usedBytes;

    if (!isDockerVar) {
        totalBytes = os.totalmem();
        freeBytes = os.freemem();
        usedBytes = totalBytes - freeBytes;
    } else {
        // When running inside Docker container, use container memory limits
        // This must be promisified here so that we can mock it.
        const readPromised = util.promisify(fs.readFile);

        const [totalBytesStr, usedBytesStr] = await Promise.all([
            readPromised('/sys/fs/cgroup/memory/memory.limit_in_bytes'),
            readPromised('/sys/fs/cgroup/memory/memory.usage_in_bytes'),
        ]);

        totalBytes = parseInt(totalBytesStr, 10);
        usedBytes = parseInt(usedBytesStr, 10);
        freeBytes = totalBytes - usedBytes;
    }

    return {
        totalBytes,
        freeBytes,
        usedBytes,
        mainProcessBytes,
        childProcessesBytes,
    };
};

/**
 * Helper function that determines if given parameter is an instance of Promise.
 *
 * @ignore
 */
export const isPromise = (maybePromise) => {
    return maybePromise && typeof maybePromise.then === 'function' && typeof maybePromise.catch === 'function';
};

/**
 * Returns true if node is in production environment and false otherwise.
 *
 * @ignore
 */
export const isProduction = () => process.env.NODE_ENV === 'production';

/**
 * Helper function used for local implementations. Creates dir.
 *
 * @ignore
 */
export const ensureDirExists = path => ensureDirPromised(path);

/**
 * Helper function that returns the first key from plan object.
 *
 * @ignore
 */
export const getFirstKey = (dict) => {
    for (const key in dict) { // eslint-disable-line guard-for-in, no-restricted-syntax
        return key;
    }
};

/**
 * Gets a typical path to Chrome executable, depending on the current operating system.
 *
 * @return {string}
 * @ignore
 */
export const getTypicalChromeExecutablePath = () => {
    switch (os.platform()) {
    case 'darwin': return '/Applications/Google Chrome.app/Contents/MacOS/Google Chrome';
    case 'win32': return 'C:\\Program Files (x86)\\Google\\Chrome\\Application\\chrome.exe';
    default: return 'google-chrome';
    }
};

/**
 * Wraps the provided Promise with another one that rejects with the given errorMessage
 * after the given timeoutMillis, unless the original promise resolves or rejects earlier.
 *
 * @param {Promise} promise
 * @param {number} timeoutMillis
 * @param {string} errorMessage
 * @ignore
 */
export const addTimeoutToPromise = (promise, timeoutMillis, errorMessage) => {
    return new Promise((resolve, reject) => {
        if (!isPromise(promise)) throw new Error('Parameter promise of type Promise must be provided.');
        checkParamOrThrow(timeoutMillis, 'timeoutMillis', 'Number');
        checkParamOrThrow(errorMessage, 'errorMessage', 'String');

        const timeout = setTimeout(() => reject(new Error(errorMessage)), timeoutMillis);
        promise.then((data) => {
            clearTimeout(timeout);
            resolve(data);
        }, (reason) => {
            clearTimeout(timeout);
            reject(reason);
        });
    });
};

/**
 * Creates a promise that after given time gets rejected with given error.
 *
 * @return {Promise<Error>}
 * @ignore
 */
export const createTimeoutPromise = (timeoutMillis, errorMessage) => {
    return delayPromise(timeoutMillis).then(() => {
        throw new Error(errorMessage);
    });
};

/**
 * Returns `true` when code is running on Apify platform and `false` otherwise (for example locally).
 *
 * @returns {Boolean}
 *
 * @memberof module:Apify
 * @name isAtHome
 * @function
 */
export const isAtHome = () => !!process.env[ENV_VARS.IS_AT_HOME];

/**
 * Returns a `Promise` that resolves after a specific period of time. This is useful to implement waiting
 * in your code, e.g. to prevent overloading of target website or to avoid bot detection.
 *
 * **Example usage:**
 *
 * ```
 * const Apify = require('apify');
 *
 * ...
 *
 * // Sleep 1.5 seconds
 * await Apify.utils.sleep(1500);
 * ```
 * @param {Number} millis Period of time to sleep, in milliseconds. If not a positive number, the returned promise resolves immediately.
 * @memberof utils
 * @return {Promise}
 */
const sleep = (millis) => {
    return delayPromise(millis);
};

/**
 * Returns a promise that resolves to an array of urls parsed from the resource available at the provided url.
 * Optionally, custom regular expression and encoding may be provided.
 *
 * @param {Object} options
 * @param {String} options.url URL to the file
 * @param {String} [options.encoding='utf8'] The encoding of the file.
 * @param {RegExp} [options.urlRegExp=URL_NO_COMMAS_REGEX]
 *   Custom regular expression to identify the URLs in the file to extract.
 *   The regular expression should be case-insensitive and have global flag set (i.e. `/something/gi`).
 * @returns {Promise<String[]>}
 * @memberOf utils
 */
const downloadListOfUrls = async ({ url, encoding = 'utf8', urlRegExp = URL_NO_COMMAS_REGEX }) => {
    checkParamOrThrow(url, 'url', 'String');
    checkParamOrThrow(encoding, 'string', 'String');
    checkParamOrThrow(urlRegExp, 'urlRegExp', 'RegExp');

    const string = await requestPromise.get({ url, encoding });
    return extractUrls({ string, urlRegExp });
};

/**
 * Collects all URLs in an arbitrary string to an array, optionally using a custom regular expression.
 * @param {String} string
 * @param {RegExp} [urlRegExp=Apify.utils.URL_NO_COMMAS_REGEX]
 * @returns {String[]}
 * @memberOf utils
 */
const extractUrls = ({ string, urlRegExp = URL_NO_COMMAS_REGEX }) => {
    checkParamOrThrow(string, 'string', 'String');
    checkParamOrThrow(urlRegExp, 'urlRegExp', 'RegExp');
    return string.match(urlRegExp) || [];
};

/**
 * Returns a randomly selected User-Agent header out of a list of the most common headers.
 * @returns {String}
 * @memberOf utils
 */
const getRandomUserAgent = () => {
    const index = getRandomInt(USER_AGENT_LIST.length);
    return USER_AGENT_LIST[index];
};

/**
 * Helper function to open local storage.
 *
 * @ignore
 */
export const openLocalStorage = async (idOrName, defaultIdEnvVar, LocalClass, cache) => {
    const localStorageDir = process.env[ENV_VARS.LOCAL_STORAGE_DIR] || LOCAL_ENV_VARS[ENV_VARS.LOCAL_STORAGE_DIR];

    if (!idOrName) idOrName = process.env[defaultIdEnvVar] || LOCAL_ENV_VARS[defaultIdEnvVar];

    let storagePromise = cache.get(idOrName);

    if (!storagePromise) {
        storagePromise = Promise.resolve(new LocalClass(idOrName, localStorageDir));
        cache.add(idOrName, storagePromise);
    }

    return storagePromise;
};

/**
 * Helper function to open remote storage.
 *
 * @ignore
 */
export const openRemoteStorage = async (idOrName, defaultIdEnvVar, RemoteClass, cache, getOrCreateFunction) => {
    let isDefault = false;

    if (!idOrName) {
        isDefault = true;
        idOrName = process.env[defaultIdEnvVar];
        if (!idOrName) throw new Error(`The '${defaultIdEnvVar}' environment variable is not defined.`);
    }

    let storagePromise = cache.get(idOrName);

    if (!storagePromise) {
        storagePromise = isDefault // If true then we know that this is an ID of existing store.
            ? Promise.resolve(new RemoteClass(idOrName))
            : getOrCreateFunction(idOrName).then(storage => (new RemoteClass(storage.id, storage.name)));
        cache.add(idOrName, storagePromise);
    }

    return storagePromise;
};

/**
 * Checks if at least one of APIFY_LOCAL_STORAGE_DIR and APIFY_TOKEN environment variables is set.
 * @ignore
 */
export const ensureTokenOrLocalStorageEnvExists = (storageName) => {
    if (!process.env[ENV_VARS.LOCAL_STORAGE_DIR] && !process.env[ENV_VARS.TOKEN]) {
        throw new Error(`Cannot use ${storageName} as neither ${ENV_VARS.LOCAL_STORAGE_DIR} nor ${ENV_VARS.TOKEN} environment variable is set. You need to set one these variables in order to enable data storage.`); // eslint-disable-line max-len
    }
};


// NOTE: We skipping 'noscript' since it's content is evaluated as text, instead of HTML elements. That damages the results.
const SKIP_TAGS_REGEX = /^(script|style|canvas|svg|noscript)$/i;
const BLOCK_TAGS_REGEX = /^(p|h1|h2|h3|h4|h5|h6|ol|ul|li|pre|address|blockquote|dl|div|fieldset|form|table|tr|select|option)$/i;


/**
 * The function converts a HTML document to a plain text.
 *
 * The plain text generated by the function is similar to a text captured
 * by pressing Ctrl+A and Ctrl+C on a page when loaded in a web browser.
 * The function doesn't aspire to preserve the formatting or to be perfectly correct with respect to HTML specifications.
 * However, it attempts to generate newlines and whitespaces in and around HTML elements
 * to avoid merging distinct parts of text and thus enable extraction of data from the text (e.g. phone numbers).
 *
 * **Example usage**
 * ```javascript
 * const text = htmlToText('<html><body>Some text</body></html>');
 * console.log(text);
 * ```
 *
 * Note that the function uses [cheerio](https://www.npmjs.com/package/cheerio) to parse the HTML.
 * Optionally, to avoid duplicate parsing of HTML and thus improve performance, you can pass
 * an existing Cheerio object to the function instead of the HTML text. The HTML should be parsed
 * with the `decodeEntities` option set to `true`. For example:
 *
 * ```javascript
 * const cheerio = require('cheerio');
 * const html = '<html><body>Some text</body></html>';
 * const text = htmlToText(cheerio.load(html, { decodeEntities: true }));
 * ```
 * @param {String|Function} html HTML text or parsed HTML represented using a
 * [cheerio](https://www.npmjs.com/package/cheerio) function.
 * @return {String} Plain text
 * @memberOf utils
 */
const htmlToText = (html) => {
    if (!html) return '';

    const $ = typeof html === 'function' ? html : cheerio.load(html, { decodeEntities: true });
    let text = '';

    const process = (elems) => {
        const len = elems ? elems.length : 0;
        for (let i = 0; i < len; i++) {
            const elem = elems[i];
            if (elem.type === 'text') {
                // Compress spaces, unless we're inside <pre> element
                let compr;
                if (elem.parent && elem.parent.tagName === 'pre') compr = elem.data;
                else compr = elem.data.replace(/\s+/g, ' ');
                // If text is empty or ends with a whitespace, don't add the leading whitepsace
                if (compr.startsWith(' ') && /(^|\s)$/.test(text)) compr = compr.substr(1);
                text += compr;
            } else if (elem.type === 'comment' || SKIP_TAGS_REGEX.test(elem.tagName)) {
                // Skip comments and special elements
            } else if (elem.tagName === 'br') {
                text += '\n';
            } else if (elem.tagName === 'td') {
                process(elem.children);
                text += '\t';
            } else {
                // Block elements must be surrounded by newlines (unless beginning of text)
                const isBlockTag = BLOCK_TAGS_REGEX.test(elem.tagName);
                if (isBlockTag && !/(^|\n)$/.test(text)) text += '\n';
                process(elem.children);
                if (isBlockTag && !text.endsWith('\n')) text += '\n';
            }
        }
    };

    // If HTML document has body, only convert that, otherwise convert the entire HTML
    const $body = $('body');
    process($body.length > 0 ? $body : $.root());

    return text.trim();
};

<<<<<<< HEAD
/**
 * Creates a standardized debug info from request and response. This info is usually added to dataset under the hidden `#debug` field.
 *
 * @param {Object} request [Apify.Request](https://sdk.apify.com/docs/api/request) object.
 * @param {Object} [response] Puppeteer [Response](https://pptr.dev/#?product=Puppeteer&version=v1.11.0&show=api-class-response) object
 * or NodeJS [http.ServerResponse](https://nodejs.org/api/http.html#http_class_http_serverresponse) object
 * @param {Object} [additionalFields] Object containing additional fields to be added.

 * @return {Object}
 * @ignore
 */
const createRequestDebugInfo = (request, response = {}, additionalFields = {}) => {
    checkParamOrThrow(request, 'request', 'Object');
    checkParamOrThrow(response, 'response', 'Object');
    checkParamOrThrow(additionalFields, 'additionalFields', 'Object');

    return Object.assign(
        {
            requestId: request.id,
            url: request.url,
            method: request.method,
            retryCount: request.retryCount,
            errorMessages: request.errorMessages,
            // Puppeteer response has .status() funtion and NodeJS response ,statusCode property.
            statusCode: _.isFunction(response.status) ? response.status() : response.statusCode,
        },
        additionalFields,
    );
};

=======
>>>>>>> e5187590
/**
 * A namespace that contains various utilities.
 *
 * **Example usage:**
 *
 * ```javascript
 * const Apify = require('apify');
 *
 * ...
 *
 * // Sleep 1.5 seconds
 * await Apify.utils.sleep(1500);
 * ```
 * @namespace utils
 */
export const publicUtils = {
    isDocker,
    sleep,
    downloadListOfUrls,
    extractUrls,
    getRandomUserAgent,
    htmlToText,
    URL_NO_COMMAS_REGEX,
    URL_WITH_COMMAS_REGEX,
    createRequestDebugInfo,
};<|MERGE_RESOLUTION|>--- conflicted
+++ resolved
@@ -575,7 +575,6 @@
     return text.trim();
 };
 
-<<<<<<< HEAD
 /**
  * Creates a standardized debug info from request and response. This info is usually added to dataset under the hidden `#debug` field.
  *
@@ -606,8 +605,6 @@
     );
 };
 
-=======
->>>>>>> e5187590
 /**
  * A namespace that contains various utilities.
  *
