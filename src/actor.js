import path from 'path';
import _ from 'underscore';
import log from 'apify-shared/log';
import { checkParamOrThrow } from 'apify-client/build/utils';
import { APIFY_PROXY_VALUE_REGEX } from 'apify-shared/regexs';
import { ENV_VARS, INTEGER_ENV_VARS, LOCAL_ENV_VARS, ACT_JOB_TERMINAL_STATUSES, ACT_JOB_STATUSES } from 'apify-shared/consts';
import { EXIT_CODES } from './constants';
import { initializeEvents, stopEvents } from './events';
import { apifyClient, addCharsetToContentType, sleep, snakeCaseToCamelCase, isAtHome } from './utils';
import { maybeStringify } from './key_value_store';
import { ApifyCallError } from './errors';

const METAMORPH_AFTER_SLEEP_MILLIS = 300000;

/**
 * Tries to parse a string with date.
 * Returns either a Date object or undefined
 *
 * @ignore
 */
const tryParseDate = (str) => {
    const unix = Date.parse(str);
    return unix > 0 ? new Date(unix) : undefined;
};

/**
 * Waits for given run to finish. If "waitSecs" is reached then returns unfinished run.
 *
 * @ignore
 */
const waitForRunToFinish = async ({ actId, runId, token, waitSecs, taskId }) => {
    let updatedRun;

    const { acts } = apifyClient;
    const startedAt = Date.now();
    const shouldRepeat = () => {
        if (waitSecs && (Date.now() - startedAt) / 1000 >= waitSecs) return false;
        if (updatedRun && ACT_JOB_TERMINAL_STATUSES.includes(updatedRun.status)) return false;

        return true;
    };

    const getRunOpts = { actId, runId };
    if (token) getRunOpts.token = token;

    while (shouldRepeat()) {
        getRunOpts.waitForFinish = waitSecs
            ? Math.round(waitSecs - (Date.now() - startedAt) / 1000)
            : 999999;

        updatedRun = await acts.getRun(getRunOpts);

        // It might take some time for database replicas to get up-to-date,
        // so getRun() might return null. Wait a little bit and try it again.
        if (!updatedRun) await sleep(250);
    }

    if (!updatedRun) {
        throw new ApifyCallError({ id: runId, actId }, 'Apify.call() failed, cannot fetch actor run details from the server');
    }
    const { status } = updatedRun;
    if (
        status !== ACT_JOB_STATUSES.SUCCEEDED
        && status !== ACT_JOB_STATUSES.RUNNING
        && status !== ACT_JOB_STATUSES.READY
    ) {
        const message = taskId
            ? `The actor task ${taskId} invoked by Apify.call() did not succeed. For details, see https://my.apify.com/view/runs/${runId}`
            : `The actor ${actId} invoked by Apify.call() did not succeed. For details, see https://my.apify.com/view/runs/${runId}`;
        throw new ApifyCallError(updatedRun, message);
    }

    return updatedRun;
};

/**
 * Parses input and contentType and appends it to a given options object.
 * Throws if input is not valid.
 *
 * @ignore
 */
const addInputOptionsOrThrow = (input, contentType, options) => {
    options.contentType = contentType;

    // NOTE: this function modifies contentType property on options object if needed.
    options.body = maybeStringify(input, options);

    checkParamOrThrow(options.body, 'input', 'Buffer|String');
    checkParamOrThrow(options.contentType, 'contentType', 'String');

    options.contentType = addCharsetToContentType(options.contentType);
};

/**
 * Returns a new object which contains information parsed from all the `APIFY_XXX` environment variables.
 * It has properties such as the following:
 *
 * ```javascript
 * {
 *     // ID of the actor (APIFY_ACTOR_ID)
 *     actorId: String,
 *     // ID of the actor run (APIFY_ACTOR_RUN_ID)
 *     actorRunId: String,
 *     // ID of the actor task (APIFY_ACTOR_TASK_ID)
 *     actorTaskId: String,
 *     // ID of the user who started the actor - note that it might be
 *     // different than the owner of the actor (APIFY_USER_ID)
 *     userId: String,
 *     // Authentication token representing privileges given to the actor run,
 *     // it can be passed to various Apify APIs (APIFY_TOKEN).
 *     token: String,
 *     // Date when the actor was started (APIFY_STARTED_AT)
 *     startedAt: Date,
 *     // Date when the actor will time out (APIFY_TIMEOUT_AT)
 *     timeoutAt: Date,
 *     // ID of the key-value store where input and output data of this
 *     // actor is stored (APIFY_DEFAULT_KEY_VALUE_STORE_ID)
 *     defaultKeyValueStoreId: String,
 *     // ID of the dataset where input and output data of this
 *     // actor is stored (APIFY_DEFAULT_DATASET_ID)
 *     defaultDatasetId: String,
 *     // Amount of memory allocated for the actor,
 *     // in megabytes (APIFY_MEMORY_MBYTES)
 *     memoryMbytes: Number,
 * }
 * ```
 * For the list of the `APIFY_XXX` environment variables, see
 * <a href="https://apify.com/docs/actor#run-env-vars" target="_blank">Actor documentation</a>.
 * If some of the variables are not defined or are invalid, the corresponding value in the resulting object will be null.
 *
 * @returns {Object}
 *
 * @memberof module:Apify
 * @function
 * @name getEnv
 */
export const getEnv = () => {
    // NOTE: Don't throw if env vars are invalid to simplify local development and debugging of actors
    const env = process.env || {};
    const envVars = {};

    _.mapObject(ENV_VARS, (fullName, shortName) => {
        const camelCaseName = snakeCaseToCamelCase(shortName);
        let value = env[fullName];

        // Parse dates and integers.
        if (value && fullName.endsWith('_AT')) value = tryParseDate(value);
        else if (_.contains(INTEGER_ENV_VARS, fullName)) value = parseInt(value, 10);

        envVars[camelCaseName] = value || value === 0
            ? value
            : null;
    });

    return envVars;
};

/**
 * Runs the main user function that performs the job of the actor
 * and terminates the process when the user function finishes.
 *
 * *The `Apify.main()` function is optional* and is provided merely for your convenience.
 * It is especially useful when you're running your code as an actor on the [Apify platform](https://apify.com/actors).
 * However, if you want to use Apify SDK tools directly inside your existing projects or outside of Apify platform,
 * it's probably better to avoid it since it terminates the main process.
 *
 * The `Apify.main()` function performs the following actions:
 *
 * <ol>
 *   <li>When running on the Apify platform (i.e. <code>APIFY_IS_AT_HOME</code> environment variable is set),
 *   it sets up a connection to listen for platform events.
 *   For example, to get a notification about an imminent migration to another server.
 *   See <a href="apify#apifyevents"><code>Apify.events</code></a> for details.
 *   </li>
 *   <li>It checks that either <code>APIFY_TOKEN</code> or <code>APIFY_LOCAL_STORAGE_DIR</code> environment variable
 *   is defined. If not, the functions sets <code>APIFY_LOCAL_STORAGE_DIR</code> to <code>./apify_storage</code>
 *   inside the current working directory. This is to simplify running code examples.
 *   </li>
 *   <li>It invokes the user function passed as the <code>userFunc</code> parameter.</li>
 *   <li>If the user function returned a promise, waits for it to resolve.</li>
 *   <li>If the user function throws an exception or some other error is encountered,
 *       prints error details to console so that they are stored to the log.</li>
 *   <li>Exits the Node.js process, with zero exit code on success and non-zero on errors.</li>
 * </ol>
 *
 * The user function can be synchronous:
 *
 * ```javascript
 * Apify.main(() => {
 *   // My synchronous function that returns immediately
 *   console.log('Hello world from actor!');
 * });
 * ```
 *
 * If the user function returns a promise, it is considered asynchronous:
 * ```javascript
 * const request = require('request-promise-native');
 *
 * Apify.main(() => {
 *   // My asynchronous function that returns a promise
 *   return request('http://www.example.com').then((html) => {
 *     console.log(html);
 *   });
 * });
 * ```
 *
 * To simplify your code, you can take advantage of the `async`/`await` keywords:
 *
 * ```javascript
 * const request = require('request-promise-native');
 *
 * Apify.main(async () => {
 *   // My asynchronous function
 *   const html = await request('http://www.example.com');
 *   console.log(html);
 * });
 * ```
 *
 * @param {Function} userFunc User function to be executed. If it returns a promise,
 * the promise will be awaited. The user function is called with no arguments.
 *
 * @memberof module:Apify
 * @function
 * @name main
 */
export const main = (userFunc) => {
    if (!userFunc || typeof (userFunc) !== 'function') {
        throw new Error(`Apify.main() accepts a single parameter that must be a function (was '${userFunc === null ? 'null' : typeof (userFunc)}').`);
    }

    if (!process.env[ENV_VARS.LOCAL_STORAGE_DIR] && !process.env[ENV_VARS.TOKEN]) {
        const dir = path.join(process.cwd(), './apify_storage');
        process.env[ENV_VARS.LOCAL_STORAGE_DIR] = dir;
        log.warning(`Neither ${ENV_VARS.LOCAL_STORAGE_DIR} nor ${ENV_VARS.TOKEN} environment variable is set, defaulting to ${ENV_VARS.LOCAL_STORAGE_DIR}="${dir}"`); // eslint-disable-line max-len
    }

    // This is to enable unit tests where process.exit() is mocked and doesn't really exit the process
    // Note that mocked process.exit() might throw, so set exited flag before calling it to avoid confusion.
    let exited = false;
    const exitWithError = (err, exitCode, message) => {
        log.exception(err, message);
        exited = true;
        // console.log(`Exiting with code: ${exitCode}`);
        process.exit(exitCode);
    };

    // Set dummy interval to ensure the process will not be killed while awaiting empty promise:
    // await new Promise(() => {})
    // Such a construct is used for testing of actor timeouts and aborts.
    const intervalId = setInterval(_.noop, 9999999);

    // Using async here to have nice stack traces for errors
    const run = async () => {
        initializeEvents();
        try {
            await userFunc();

            stopEvents();
            clearInterval(intervalId);
            if (!exited) {
                process.exit(EXIT_CODES.SUCCESS);
            }
        } catch (err) {
            stopEvents();
            clearInterval(intervalId);
            if (!exited) {
                exitWithError(err, EXIT_CODES.ERROR_USER_FUNCTION_THREW, 'The function passed to Apify.main() threw an exception:');
            }
        }
    };

    run().catch((err) => {
        exitWithError(err, EXIT_CODES.ERROR_UNKNOWN, 'Unknown error occurred');
    });
};

let callMemoryWarningIssued = false;


/**
 * Runs an actor on the Apify platform using the current user account (determined by the `APIFY_TOKEN` environment variable),
 * waits for the actor to finish and fetches its output.
 *
 * By passing the `waitSecs` option you can reduce the maximum amount of time to wait for the run to finish.
 * If the value is less than or equal to zero, the function returns immediately after the run is started.
 *
 * The result of the function is an {@link ActorRun} object
 * that contains details about the actor run and its output (if any).
 * If the actor run fails, the function throws the {@link ApifyCallError} exception.
 *
 * If you want to run an actor task rather than an actor, please use the
 * [`Apify.callTask()`](../api/apify#module_Apify.callTask) function instead.
 *
 * For more information about actors, read the
 * <a href="https://apify.com/docs/actor" target="_blank">documentation</a>.
 *
 * **Example usage:**
 *
 * ```javascript
 * const run = await Apify.call('apify/hello-world', { myInput: 123 });
 * console.log(`Received message: ${run.output.body.message}`);
 * ```
 *
 * Internally, the `call()` function invokes the
 * <a href="https://apify.com/docs/api/v2#/reference/actors/run-collection/run-actor" target="_blank">Run actor</a>
 * and several other API endpoints to obtain the output.
 *
 * @param {String} actId
 *  Either `username/actor-name` or actor ID.
 * @param {Object|String|Buffer} [input]
 *  Input for the actor. If it is an object, it will be stringified to
 *  JSON and its content type set to `application/json; charset=utf-8`.
 *  Otherwise the `options.contentType` parameter must be provided.
 * @param {Object} [options]
 *   Object with the settings below:
 * @param {String} [options.contentType]
 *  Content type for the `input`. If not specified,
 *  `input` is expected to be an object that will be stringified to JSON and content type set to
 *  `application/json; charset=utf-8`. If `options.contentType` is specified, then `input` must be a
 *  `String` or `Buffer`.
 * @param {String} [options.token]
 *  User API token that is used to run the actor. By default, it is taken from the `APIFY_TOKEN` environment variable.
 * @param {Number} [options.memoryMbytes]
 *  Memory in megabytes which will be allocated for the new actor run.
 *  If not provided, the run uses memory of the default actor run configuration.
 * @param {Number} [options.timeoutSecs]
 *  Timeout for the actor run in seconds. Zero value means there is no timeout.
 *  If not provided, the run uses timeout of the default actor run configuration.
 * @param {String} [options.build]
 *  Tag or number of the actor build to run (e.g. `beta` or `1.2.345`).
 *  If not provided, the run uses build tag or number from the default actor run configuration (typically `latest`).
 * @param {String} [options.waitSecs]
 *  Maximum time to wait for the actor run to finish, in seconds.
 *  If the limit is reached, the returned promise is resolved to a run object that will have
 *  status `READY` or `RUNNING` and it will not contain the actor run output.
 *  If `waitSecs` is null or undefined, the function waits for the actor to finish (default behavior).
 * @param {Boolean} [options.fetchOutput=true]
 *  If `false` then the function does not fetch output of the actor.
 * @param {Boolean} [options.disableBodyParser=false]
 *  If `true` then the function will not attempt to parse the
 *  actor's output and will return it in a raw `Buffer`.
 * @param {Array} [options.webhooks] Specifies optional webhooks associated with the actor run, which can be used
 *  to receive a notification e.g. when the actor finished or failed, see
 *  [ad hook webhooks documentation](https://apify.com/docs/webhooks#adhoc) for detailed description.
 * @returns {Promise<ActorRun>}
 * @throws {ApifyCallError} If the run did not succeed, e.g. if it failed or timed out.
 *
 * @memberof module:Apify
 * @function
 * @name call
 */
export const call = async (actId, input, options = {}) => {
    const { acts, keyValueStores } = apifyClient;

    checkParamOrThrow(actId, 'actId', 'String');
    checkParamOrThrow(options, 'opts', 'Object');

    // Common options.
    const { token } = options;
    checkParamOrThrow(token, 'token', 'Maybe String');

    // RunAct() options.
    const { build, memory, timeoutSecs, webhooks } = options;
    let { memoryMbytes } = options;
    const runActOpts = {
        actId,
    };

    // HOTFIX: Some old actors use "memory", so we need to keep them working for a while
    if (memory && !memoryMbytes) {
        memoryMbytes = memory;
        if (!callMemoryWarningIssued) {
            callMemoryWarningIssued = true;
            // eslint-disable-next-line max-len
            log.warning('The "memory" option of the Apify.call() function has been deprecated and will be removed in the future. Use "memoryMbytes" instead!');
        }
    }

    checkParamOrThrow(build, 'build', 'Maybe String');
    checkParamOrThrow(memoryMbytes, 'memoryMbytes', 'Maybe Number');
    checkParamOrThrow(timeoutSecs, 'timeoutSecs', 'Maybe Number');
    checkParamOrThrow(webhooks, 'webhooks', 'Maybe Array');
    if (token) runActOpts.token = token;
    if (build) runActOpts.build = build;
    if (memoryMbytes) runActOpts.memory = memoryMbytes;
    if (timeoutSecs >= 0) runActOpts.timeout = timeoutSecs; // Zero is valid value!
    if (webhooks) runActOpts.webhooks = webhooks;
    if (input) addInputOptionsOrThrow(input, options.contentType, runActOpts);

    // Run actor.
    const { waitSecs } = options;
    checkParamOrThrow(waitSecs, 'waitSecs', 'Maybe Number');
    const run = await acts.runAct(runActOpts);
    if (waitSecs <= 0) return run; // In this case there is nothing more to do.

    // Wait for run to finish.
    const updatedRun = await waitForRunToFinish({
        actId,
        runId: run.id,
        token,
        waitSecs,
    });

    // Finish if output is not requested or run haven't finished.
    const { fetchOutput = true } = options;
    if (!fetchOutput || updatedRun.status !== ACT_JOB_STATUSES.SUCCEEDED) return updatedRun;

    // Fetch output.
    const { disableBodyParser = false } = options;
    checkParamOrThrow(disableBodyParser, 'disableBodyParser', 'Boolean');
    const output = await keyValueStores.getRecord({
        key: 'OUTPUT',
        storeId: updatedRun.defaultKeyValueStoreId,
        disableBodyParser,
    });

    return Object.assign({}, updatedRun, { output });
};

/**
 * Runs an actor task on the Apify platform using the current user account (determined by the `APIFY_TOKEN` environment variable),
 * waits for the task to finish and fetches its output.
 *
 * By passing the `waitSecs` option you can reduce the maximum amount of time to wait for the run to finish.
 * If the value is less than or equal to zero, the function returns immediately after the run is started.
 *
 * The result of the function is an {@link ActorRun} object
 * that contains details about the actor run and its output (if any).
 * If the actor run failed, the function fails with {@link ApifyCallError} exception.
 *
 * Note that an actor task is a saved input configuration and options for an actor.
 * If you want to run an actor directly rather than an actor task, please use the
 * [`Apify.call()`](../api/apify#module_Apify.call) function instead.
 *
 * For more information about actor tasks, read the [`documentation`](https://apify.com/docs/tasks).
 *
 * **Example usage:**
 *
 * ```javascript
 * const run = await Apify.callTask('bob/some-task');
 * console.log(`Received message: ${run.output.body.message}`);
 * ```
 *
 * Internally, the `callTask()` function calls the
 * <a href="https://apify.com/docs/api/v2#/reference/actor-tasks/run-collection/run-task" target="_blank">Run task</a>
 * and several other API endpoints to obtain the output.
 *
 * @param {String} taskId
 *  Either `username/task-name` or task ID.
 * @param {Object|String|Buffer} [input]
 *  Input overrides for the actor task. If it is an object, it will be stringified to
 *  JSON and its content type set to `application/json; charset=utf-8`.
 *  Otherwise the `options.contentType` parameter must be provided.
 *  Provided input will be merged with actor task input.
 * @param {Object} [options]
 *   Object with the settings below:
 * @param {String} [options.contentType]
 *  Content type for the `input`. If not specified,
 *  `input` is expected to be an object that will be stringified to JSON and content type set to
 *  `application/json; charset=utf-8`. If `options.contentType` is specified, then `input` must be a
 *  `String` or `Buffer`.
 * @param {String} [options.token]
 *  User API token that is used to run the actor. By default, it is taken from the `APIFY_TOKEN` environment variable.
 * @param {Number} [options.memoryMbytes]
 *  Memory in megabytes which will be allocated for the new actor task run.
 *  If not provided, the run uses memory of the default actor run configuration.
 * @param {Number} [options.timeoutSecs]
 *  Timeout for the actor task run in seconds. Zero value means there is no timeout.
 *  If not provided, the run uses timeout of the default actor run configuration.
 * @param {String} [options.build]
 *  Tag or number of the actor build to run (e.g. `beta` or `1.2.345`).
 *  If not provided, the run uses build tag or number from the default actor run configuration (typically `latest`).
 * @param {String} [options.waitSecs]
 *  Maximum time to wait for the actor task run to finish, in seconds.
 *  If the limit is reached, the returned promise is resolved to a run object that will have
 *  status `READY` or `RUNNING` and it will not contain the actor run output.
 *  If `waitSecs` is null or undefined, the function waits for the actor task to finish (default behavior).
 * @param {Array} [options.webhooks] Specifies optional webhooks associated with the actor run, which can be used
 *  to receive a notification e.g. when the actor finished or failed, see
 *  [ad hook webhooks documentation](https://apify.com/docs/webhooks#adhoc) for detailed description.
 * @returns {Promise<ActorRun>}
 * @throws {ApifyCallError} If the run did not succeed, e.g. if it failed or timed out.
 *
 * @memberof module:Apify
 * @function
 * @name callTask
 */
export const callTask = async (taskId, input, options = {}) => {
    const { tasks, keyValueStores } = apifyClient;

    checkParamOrThrow(taskId, 'taskId', 'String');
    checkParamOrThrow(options, 'opts', 'Object');

    // Common options.
    const { token } = options;
    checkParamOrThrow(token, 'token', 'Maybe String');

    // Run task options.
    const { build, memoryMbytes, timeoutSecs, webhooks } = options;
    const runTaskOpts = { taskId };
    checkParamOrThrow(build, 'build', 'Maybe String');
    checkParamOrThrow(memoryMbytes, 'memoryMbytes', 'Maybe Number');
    checkParamOrThrow(timeoutSecs, 'timeoutSecs', 'Maybe Number');
    checkParamOrThrow(webhooks, 'webhooks', 'Maybe Array');
    if (token) runTaskOpts.token = token;
    if (build) runTaskOpts.build = build;
    if (memoryMbytes) runTaskOpts.memory = memoryMbytes;
    if (timeoutSecs >= 0) runTaskOpts.timeout = timeoutSecs; // Zero is valid value!
<<<<<<< HEAD
    if (input) runTaskOpts.input = input;
=======
    if (webhooks) runTaskOpts.webhooks = webhooks;
    if (input) addInputOptionsOrThrow(input, options.contentType, runTaskOpts);
>>>>>>> 5c432a56

    // Start task.
    const { waitSecs } = options;
    checkParamOrThrow(waitSecs, 'waitSecs', 'Maybe Number');
    const run = await tasks.runTask(runTaskOpts);
    if (waitSecs <= 0) return run; // In this case there is nothing more to do.

    // Wait for run to finish.
    const updatedRun = await waitForRunToFinish({
        actId: run.actId,
        runId: run.id,
        token,
        waitSecs,
        taskId,
    });

    // Finish if output is not requested or run haven't finished.
    const { fetchOutput = true } = options;
    if (!fetchOutput || updatedRun.status !== ACT_JOB_STATUSES.SUCCEEDED) return updatedRun;

    // Fetch output.
    const { disableBodyParser = false } = options;
    checkParamOrThrow(disableBodyParser, 'disableBodyParser', 'Boolean');
    const output = await keyValueStores.getRecord({
        key: 'OUTPUT',
        storeId: updatedRun.defaultKeyValueStoreId,
        disableBodyParser,
    });

    return Object.assign({}, updatedRun, { output });
};


/**
 * Transforms this actor run to an actor run of a given actor. The system stops the current container and starts the new container
 * instead. All the default storages are preserved and the new input is stored under the `INPUT-METAMORPH-1` key in the same default key-value store.
 *
 * @param {String} targetActorId
 *  Either `username/actor-name` or actor ID of an actor to which we want to metamorph.
 * @param {Object|String|Buffer} [input]
 *  Input for the actor. If it is an object, it will be stringified to
 *  JSON and its content type set to `application/json; charset=utf-8`.
 *  Otherwise the `options.contentType` parameter must be provided.
 * @param {Object} [options]
 *   Object with the settings below:
 * @param {String} [options.contentType]
 *  Content type for the `input`. If not specified,
 *  `input` is expected to be an object that will be stringified to JSON and content type set to
 *  `application/json; charset=utf-8`. If `options.contentType` is specified, then `input` must be a
 *  `String` or `Buffer`.
 * @param {String} [options.build]
 *  Tag or number of the target actor build to metamorph into (e.g. `beta` or `1.2.345`).
 *  If not provided, the run uses build tag or number from the default actor run configuration (typically `latest`).
 * @returns {Promise}
 *
 * @memberof module:Apify
 * @function
 * @name metamorph
 */
export const metamorph = async (targetActorId, input, options = {}) => {
    // Use optionsCopy here as maybeStringify() may override contentType
    const optionsCopy = Object.assign({}, options);
    const { acts } = apifyClient;

    checkParamOrThrow(targetActorId, 'targetActorId', 'String');
    checkParamOrThrow(optionsCopy, 'opts', 'Object');
    checkParamOrThrow(optionsCopy.build, 'options.build', 'Maybe String');
    checkParamOrThrow(optionsCopy.contentType, 'options.contentType', 'Maybe String');

    const actorId = process.env[ENV_VARS.ACTOR_ID];
    const runId = process.env[ENV_VARS.ACTOR_RUN_ID];
    if (!actorId) throw new Error(`Environment variable ${ENV_VARS.ACTOR_ID} must be provided!`);
    if (!runId) throw new Error(`Environment variable ${ENV_VARS.ACTOR_RUN_ID} must be provided!`);

    if (input) {
        input = maybeStringify(input, optionsCopy);
        checkParamOrThrow(input, 'input', 'Buffer|String');
        if (optionsCopy.contentType) optionsCopy.contentType = addCharsetToContentType(optionsCopy.contentType);
    }

    await acts.metamorphRun({
        actId: actorId,
        runId,
        targetActorId,
        contentType: optionsCopy.contentType,
        body: input,
        build: optionsCopy.build,
    });

    // Wait some time for container to be stopped.
    // NOTE: option.customAfterSleepMillis is used in tests
    await sleep(optionsCopy.customAfterSleepMillis || METAMORPH_AFTER_SLEEP_MILLIS);
};

/**
 * Represents information about an actor run, as returned by the
 * [`Apify.call()`](../api/apify#module_Apify.call) or [`Apify.callTask()`](../api/apify#module_Apify.callTask) function.
 * The object is almost equivalent to the JSON response
 * of the
 * <a href="https://apify.com/docs/api/v2#/reference/actors/run-collection/run-actor" target="_blank">Actor run</a>
 * Apify API endpoint and extended with certain fields.
 * For more details, see
 * <a href="https://apify.com/docs/actor#run" target="_blank">Runs.</a>
 *
 * @typedef {Object} ActorRun
 * @property {String} id
 *   Actor run ID
 * @property {String} actId
 *   Actor ID
 * @property {Date} startedAt
 *   Time when the actor run started
 * @property {Date} finishedAt
 *   Time when the actor run finished. Contains `null` for running actors.
 * @property {String} status
 *   Status of the run. For possible values, see
 *   <a href="https://apify.com/docs/actor#run-lifecycle" target="_blank">Run lifecycle</a>
 *   in Apify actor documentation.
 * @property {Object} meta
 *   Actor run meta-data. For example:
 *   ```
 *   {
 *     "origin": "API",
 *     "clientIp": "1.2.3.4",
 *     "userAgent": "ApifyClient/0.2.13 (Linux; Node/v8.11.3)"
 *   }
 *   ```
 * @property {Object} stats
 *   An object containing various actor run statistics. For example:
 *   ```
 *   {
 *     "inputBodyLen": 22,
 *     "restartCount": 0,
 *     "workersUsed": 1,
 *   }
 *   ```
 *   Beware that object fields might change in future releases.
 * @property {Object} options
 *   Actor run options. For example:
 *   ```
 *   {
 *     "build": "latest",
 *     "waitSecs": 0,
 *     "memoryMbytes": 256,
 *     "diskMbytes": 512
 *   }
 *   ```
 * @property {String} buildId
 *   ID of the actor build used for the run. For details, see
 *   <a href="https://apify.com/docs/actor#build" target="_blank">Builds</a>
 *   in Apify actor documentation.
 * @property {String} buildNumber
 *   Number of the actor build used for the run. For example, `0.0.10`.
 * @property {Number} exitCode
 *   Exit code of the actor run process. It's `null` if actor is still running.
 * @property {String} defaultKeyValueStoreId
 *   ID of the default key-value store associated with the actor run. See [`KeyValueStore`](../api/keyvaluestore) for details.
 * @property {String} defaultDatasetId
 *   ID of the default dataset associated with the actor run. See [`Dataset`](../api/dataset) for details.
 * @property {String} defaultRequestQueueId
 *   ID of the default request queue associated with the actor run. See [`RequestQueue`](../api/requestqueue) for details.
 * @property {String} containerUrl
 *   URL on which the web server running inside actor run's Docker container can be accessed.
 *   For more details, see
 *   <a href="https://apify.com/docs/actor#container-web-server" target="_blank">Container web server</a>
 *   in Apify actor documentation.
 * @property {Object} output
 *   Contains output of the actor run. The value is `null` or `undefined` in case the actor is still running,
 *   or if you pass `false` to the `fetchOutput` option of [`Apify.call()`](../api/apify#module_Apify.call).
 *
 *   For example:
 *   ```
 *   {
 *     "contentType": "application/json; charset=utf-8",
 *     "body": {
 *       "message": "Hello world!"
 *     }
 *   }
 *   ```
 */


/**
 * Constructs an Apify Proxy URL using the specified settings.
 * The proxy URL can be used from Apify actors, web browsers or any other HTTP
 * proxy-enabled applications.
 *
 * For more information, see
 * the <a href="https://my.apify.com/proxy" target="_blank">Apify Proxy</a> page in the app
 * or the <a href="https://apify.com/docs/proxy" target="_blank">documentation</a>.
 *
 * @param {Object} options
 *   Object with the settings below:
 * @param {String} [options.password] User's password for the proxy.
 *   By default, it is taken from the `APIFY_PROXY_PASSWORD` environment variable,
 *   which is automatically set by the system when running the actors on the Apify cloud,
 *   or when using the <a href="https://github.com/apifytech/apify-cli" target="_blank">Apify CLI</a>
 *   package and the user previously logged in (called `apify login`).
 * @param {String[]} [options.groups] Array of Apify Proxy groups to be used.
 *   If not provided, the proxy will select the groups automatically.
 * @param {String} [options.session] Apify Proxy session identifier to be used by the Chrome browser.
 *   All HTTP requests going through the proxy with the same session identifier
 *   will use the same target proxy server (i.e. the same IP address), unless using Residential proxies.
 *   The identifier can only contain the following characters: `0-9`, `a-z`, `A-Z`, `"."`, `"_"` and `"~"`.
 *
 * @returns {String} Returns the proxy URL, e.g. `http://auto:my_password@proxy.apify.com:8000`.
 *
 * @memberof module:Apify
 * @function
 * @name getApifyProxyUrl
 */
export const getApifyProxyUrl = (options = {}) => {
    // For backwards compatibility.
    // TODO: remove this when we release v1.0.0
    if (!options.groups && options.apifyProxyGroups) {
        log.warning('Parameter `apifyProxyGroups` of Apify.getApifyProxyUrl() is deprecated!!! Use `groups` instead!');
        options.groups = options.apifyProxyGroups;
    }
    if (!options.session && options.apifyProxySession) {
        log.warning('Parameter `apifyProxySession` of Apify.getApifyProxyUrl() is deprecated!!! Use `session` instead!');
        options.session = options.apifyProxySession;
    }

    const {
        groups,
        session,
        password = process.env[ENV_VARS.PROXY_PASSWORD],
        hostname = process.env[ENV_VARS.PROXY_HOSTNAME] || LOCAL_ENV_VARS[ENV_VARS.PROXY_HOSTNAME],
        port = parseInt(process.env[ENV_VARS.PROXY_PORT] || LOCAL_ENV_VARS[ENV_VARS.PROXY_PORT], 10),

        // This is used only internaly. Some other function calling this function use different naming for groups and session
        // parameters so we need to override this in error messages.
        groupsParamName = 'opts.groups',
        sessionParamName = 'opts.session',
    } = options;

    const getMissingParamErrorMgs = (param, env) => `Apify Proxy ${param} must be provided as parameter or "${env}" environment variable!`;
    const throwInvalidProxyValueError = (param) => {
        throw new Error(`The "${param}" option can only contain the following characters: 0-9, a-z, A-Z, ".", "_" and "~"`);
    };

    checkParamOrThrow(groups, groupsParamName, 'Maybe [String]');
    checkParamOrThrow(session, sessionParamName, 'Maybe Number | String');
    checkParamOrThrow(password, 'opts.password', 'String', getMissingParamErrorMgs('password', ENV_VARS.PROXY_PASSWORD));
    checkParamOrThrow(hostname, 'opts.hostname', 'String', getMissingParamErrorMgs('hostname', ENV_VARS.PROXY_HOSTNAME));
    checkParamOrThrow(port, 'opts.port', 'Number', getMissingParamErrorMgs('port', ENV_VARS.PROXY_PORT));

    let username;

    if (groups || session) {
        const parts = [];

        if (groups && groups.length) {
            if (!groups.every(group => APIFY_PROXY_VALUE_REGEX.test(group))) throwInvalidProxyValueError('groups');
            parts.push(`groups-${groups.join('+')}`);
        }
        if (session) {
            if (!APIFY_PROXY_VALUE_REGEX.test(session)) throwInvalidProxyValueError('session');
            parts.push(`session-${session}`);
        }

        username = parts.join(',');
    } else {
        username = 'auto';
    }

    return `http://${username}:${password}@${hostname}:${port}`;
};

/**
 *
 * Creates an ad-hoc webhook for the current actor run, which lets you receive a notification when the actor run finished or failed.
 * For more information about Apify actor webhooks, please see the <a href="https://apify.com/docs/webhooks" target="_blank">documentation</a>.
 *
 * Note that webhooks are only supported for actors running on the Apify platform.
 * In local environment, the function will print a warning and have no effect.
 *
 * @param {Object} options
 * @param {string[]} options.eventTypes
 *   Array of event types, which you can set for actor run, see
 *   the <a href="https://apify.com/docs/webhooks#events-actor-run" target="_blank">actor run events</a> in the Apify doc.
 * @param {string}  options.requestUrl
 *   URL which will be requested using HTTP POST request, when actor run will reach the set event type.
 * @param {string} [options.payloadTemplate]
 *   Payload template is a JSON-like string that describes the structure of the webhook POST request payload.
 *   It uses JSON syntax, extended with a double curly braces syntax for injecting variables `{{variable}}`.
 *   Those variables are resolved at the time of the webhook's dispatch, and a list of available variables with their descriptions
 *   is available in the <a href="https://apify.com/docs/webhooks" target="_blank">Apify webhook documentation</a>.
 *
 *   When omitted, the default payload template will be used.
 *   <a href="https://apify.com/docs/webhooks" target="_blank">See the docs for the default payload template</a>.
 * @param {string} [options.idempotencyKey]
 *   Idempotency key enables you to ensure that a webhook will not be added multiple times in case of
 *   an actor restart or other situation that would cause the `addWebhook()` function to be called again.
 *   We suggest using the actor run ID as the idempotency key. You can get the run ID by calling
 *   [`Apify.getEnv()](apify#module_Apify.getEnv) function.
 * @return {Promise<Object>} The return value is the Webhook object.
 * For more information, see the [Get webhook](https://apify.com/docs/api/v2#/reference/webhooks/webhook-object/get-webhook) API endpoint.
 *
 * @memberof module:Apify
 * @function
 * @name addWebhook
 */
export const addWebhook = async ({ eventTypes, requestUrl, payloadTemplate, idempotencyKey }) => {
    checkParamOrThrow(eventTypes, 'eventTypes', '[String]');
    checkParamOrThrow(requestUrl, 'requestUrl', 'String');
    checkParamOrThrow(payloadTemplate, 'payloadTemplate', 'Maybe String');

    if (!isAtHome()) {
        log.warning('Apify.addWebhook() is only supported when running on the Apify platform. The webhook will not be invoked.');
        return;
    }

    const runId = process.env[ENV_VARS.ACTOR_RUN_ID];
    if (!runId) {
        throw new Error(`Environment variable ${ENV_VARS.ACTOR_RUN_ID} is not set!`);
    }

    return apifyClient.webhooks.createWebhook({
        webhook: {
            isAdHoc: true,
            eventTypes,
            condition: {
                actorRunId: runId,
            },
            requestUrl,
            payloadTemplate,
            idempotencyKey,
        },
    });
};<|MERGE_RESOLUTION|>--- conflicted
+++ resolved
@@ -506,12 +506,9 @@
     if (build) runTaskOpts.build = build;
     if (memoryMbytes) runTaskOpts.memory = memoryMbytes;
     if (timeoutSecs >= 0) runTaskOpts.timeout = timeoutSecs; // Zero is valid value!
-<<<<<<< HEAD
     if (input) runTaskOpts.input = input;
-=======
     if (webhooks) runTaskOpts.webhooks = webhooks;
     if (input) addInputOptionsOrThrow(input, options.contentType, runTaskOpts);
->>>>>>> 5c432a56
 
     // Start task.
     const { waitSecs } = options;
