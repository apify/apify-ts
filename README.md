--- conflicted
+++ resolved
@@ -5,15 +5,6 @@
 [![Build Status](https://travis-ci.org/apifytech/apify-js.svg)](https://travis-ci.org/apifytech/apify-js)
 
 <div id="include-readme-1">
-<<<<<<< HEAD
-  The <code>apify</code> NPM package enables the development of web scrapers, crawlers and web automation projects
-  either locally or running on <a href="https://www.apify.com/docs/actor" target="_blank">Apify actor</a> -
-  a serverless computing platform that enables the execution of arbitrary code in the cloud.
-
-  The package provides helper functions to launch web browsers with proxies, access storage, etc. Note that usage of the package is optional - you can create actors on the Apify platform without it.
-
-  For more information about Apify actors, please see https://www.apify.com/docs/actor
-=======
   Apify SDK simplifies development of web crawlers, scrapers, data extractors and web automation jobs.
   It provides tools to manage and automatically scale a pool of headless Chrome / Puppeteer instances,
   to maintain queues of URLs to crawl, store crawling results to local filesystem or into the cloud,
@@ -28,7 +19,6 @@
 
 <div>
   View the full <a href="https://www.apify.com/docs/sdk/apify-runtime-js/latest/" target="_blank">Apify SDK Programmer's Reference</a> on a separate website.
->>>>>>> 170fa568
 </div>
 
 
@@ -57,11 +47,7 @@
   * [Recursive crawling](#recursive-crawling)
   * [Crawling url list](#crawling-url-list)
   * [Call to another actor](#call-to-another-actor)
-<<<<<<< HEAD
   * [Actor used and synchronous API](#actor-used-and-synchronous-api)
-=======
-  * [Actor used and synchronous API](#act-used-and-synchronous-api)
->>>>>>> 170fa568
   * [Other](#other)
 
 <!-- tocstop -->
@@ -72,10 +58,6 @@
 ## Motivation
 <!-- Mirror this part to src/index.js -->
 
-<<<<<<< HEAD
-The main goal of this package is to help with implementation of web scraping and automation projects. Some of the
-most common use-cases are:
-=======
 Thanks to tools like <a href="https://github.com/GoogleChrome/puppeteer" target="_blank" rel="noopener">Puppeteer</a> or
 <a href="https://www.npmjs.com/package/cheerio" target="_blank">cheerio</a>
 it is very easy to write a Node.js code to extract data from web pages.
@@ -97,7 +79,6 @@
 ## Overview
 
 The Apify SDK package provides the following tools:
->>>>>>> 170fa568
 
 <ul>
   <li>
@@ -141,14 +122,6 @@
      The data is stored on local filesystem or in the cloud.
   </li>
   <li>
-<<<<<<< HEAD
-    If you need to process a high volume of <strong>asynchronous tasks in parallel</strong>, then take a
-    look at <a href="https://www.apify.com/docs/sdk/apify-runtime-js/latest#AutoscaledPool" target="_blank">AutoscaledPool</a>. This class executes defined tasks in a pool which size is scaled based on available memory and CPU.
-  </li>
-  <li>
-    If you want to automate the filling of forms or any other web interaction, then you can use
-    <a href="https://github.com/GoogleChrome/puppeteer" target="_blank">Puppeteer</a> (headless/non-headless Chrome browser).
-=======
      <a href="https://www.apify.com/docs/sdk/apify-runtime-js/latest#AutoscaledPool" target="_blank">AutoscaledPool</a>
      - Runs asynchronous background tasks, while automatically adjusting the concurrency
      based on free system memory and CPU usage. This is useful for running headless Chrome tasks at scale.
@@ -164,7 +137,6 @@
     get advantage of pool of proxies, job scheduler, data storage etc.
     For more information,
     see the <a href="https://www.apify.com/docs/actor">Apify actor documentation</a>.
->>>>>>> 170fa568
   </li>
 </ul>
 
@@ -713,11 +685,7 @@
 
 ### Call to another actor
 
-<<<<<<< HEAD
 This example shows how to call another actor on the Apify platform - in this case `apify/send-mail`
-=======
-This example shows how to call another actor on Apify platform - in this case `apify/send-mail`
->>>>>>> 170fa568
 to send email.
 
 <a href="https://github.com/apifytech/apify-js/tree/master/examples/call_another_act.js">Check source code here</a>
@@ -726,11 +694,7 @@
 
 This example shows an actor that has short runtime - just few seconds. It opens a webpage
 http://goldengatebridge75.org/news/webcam.html that contains webcam stream from Golden Gate
-<<<<<<< HEAD
 bridge, takes a screenshot and saves it as output. This makes the actor executable on Apify platform
-=======
-bridge, takes a screenshot and saves it as output. This makes actor executable on Apify platform
->>>>>>> 170fa568
 synchronously with a single request that also returns its output.
 
 Example is shared in library under https://www.apify.com/apify/example-golden-gate-webcam
