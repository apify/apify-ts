# Apify SDK: The scalable web crawling and scraping library for JavaScript
<!-- Mirror this part to src/index.js -->

[![npm version](https://badge.fury.io/js/apify.svg)](https://www.npmjs.com/package/apify)
[![Build Status](https://travis-ci.org/apifytech/apify-js.svg?branch=master)](https://travis-ci.org/apifytech/apify-js)

<div id="include-readme-1">
  Apify SDK simplifies the development of web crawlers, scrapers, data extractors and web automation jobs.
  It provides tools to manage and automatically scale a pool of headless Chrome / Puppeteer instances,
  to maintain queues of URLs to crawl, store crawling results to a local filesystem or into the cloud,
  rotate proxies and much more.
  The SDK is available as the <a href="https://www.npmjs.com/package/apify" target="_blank"><code>apify</code></a> NPM package.
  It can be used either stand-alone in your own applications
  or in <a href="https://www.apify.com/docs/actor" target="_blank">actors</a>
  running on the <a href="https://www.apify.com/" target="_blank">Apify cloud platform</a>.
</div>

<br>

<div>
  View the full <a href="https://www.apify.com/docs/sdk/apify-runtime-js/latest/" target="_blank">Apify SDK Programmer's Reference</a> on a separate page.
</div>

## Table of Contents

<!-- toc -->

- [Motivation](#motivation)
- [Overview](#overview)
- [Getting started](#getting-started)
  * [Local stand-alone usage](#local-stand-alone-usage)
  * [Local usage with Apify command-line interface (CLI)](#local-usage-with-apify-command-line-interface-cli)
  * [Usage on the Apify cloud platform](#usage-on-the-apify-cloud-platform)
- [What is an "actor"?](#what-is-an-actor)
- [Examples](#examples)
  * [Crawl several pages in raw HTML](#crawl-several-pages-in-raw-html)
  * [Crawl an external list of URLs with Cheerio](#crawl-an-external-list-of-urls-with-cheerio)
  * [Recursively crawl a website using Puppeteer](#recursively-crawl-a-website-using-puppeteer)
  * [Save page screenshots](#save-page-screenshots)
  * [Open web page in Puppeteer via Apify Proxy](#open-web-page-in-puppeteer-via-apify-proxy)
  * [Invoke another actor](#invoke-another-actor)
  * [Use an actor as an API](#use-an-actor-as-an-api)
- [Environment variables](#environment-variables)
- [Data storage](#data-storage)
  * [Key-value store](#key-value-store)
  * [Dataset](#dataset)
  * [Request queue](#request-queue)
- [Puppeteer live view](#puppeteer-live-view)
- [Support](#support)
- [Contributing](#contributing)

<!-- tocstop -->

<div id="include-readme-2">

## Motivation
<!-- Mirror this part to src/index.js -->

Thanks to tools like [Puppeteer](https://github.com/GoogleChrome/puppeteer) or
[cheerio](https://www.npmjs.com/package/cheerio),
it is easy to write a Node.js code to extract data from web pages.
But eventually things will get complicated. For example, when you try to:

* Perform a deep crawl of an entire website using a persistent queue of URLs.
* Run your scraping code on a list of 100k URLs in a CSV file,
  without losing any data when your code crashes.
* Rotate proxies to hide your browser origin.
* Schedule the code to run periodically and send notification on errors.
* Disable browser fingerprinting protections used by websites.

Python has [Scrapy](https://scrapy.org/) for these tasks, but there was no
such library for **JavaScript, the language of the web**.
The use of JavaScript is natural,
since the same language is used to write the scripts as well as the data extraction code running in a browser.

The goal of the Apify SDK is to fill this gap and provide a toolbox
for generic web scraping, crawling and automation tasks in JavaScript.
So don't reinvent the wheel every time you need data from the web,
and focus on writing code specific to the target website, rather than developing commonalities.

## Overview

The Apify SDK is available as the <a href="https://www.npmjs.com/package/apify"><code>apify</code></a> NPM package and it provides the following tools:

<ul>
  <li>
    <a href="https://www.apify.com/docs/sdk/apify-runtime-js/latest#BasicCrawler"><code>BasicCrawler</code></a>
    - Provides a simple framework for the parallel crawling of web pages
    whose URLs are fed either from a static list or from a dynamic queue of URLs.
    This class serves as a base for more complex crawlers (see below).
  </li>
  <li>
    <a href="https://www.apify.com/docs/sdk/apify-runtime-js/latest#CheerioCrawler"><code>CheerioCrawler</code></a>
    - Enables the parallel crawling of a large number of web pages
    using the <a href="https://www.npmjs.com/package/cheerio" target="_blank">cheerio</a>
    HTML parser.
    This is the most efficient web crawler, but it does not work on websites that require JavaScript.
  </li>
  <li>
    <a href="https://www.apify.com/docs/sdk/apify-runtime-js/latest#PuppeteerCrawler"><code>PuppeteerCrawler</code></a>
    - Enables the parallel crawling of a large number of web pages using the headless Chrome browser
    and <a href="https://github.com/GoogleChrome/puppeteer">Puppeteer</a>.
    The pool of Chrome browsers is automatically scaled up and down based on available system resources.
  </li>
  <li>
    <a href="https://www.apify.com/docs/sdk/apify-runtime-js/latest#PuppeteerPool"><code>PuppeteerPool</code></a>
    - Provides web browser tabs for user jobs
    from an automatically-managed pool of Chrome browser instances, with configurable browser recycling and retirement policies.
    Supports reuse of the disk cache to speed up the crawling of websites and reduce proxy bandwidth.
  </li>
  <li>
    <a href="https://www.apify.com/docs/sdk/apify-runtime-js/latest#RequestList"><code>RequestList</code></a>
    - Represents a list of URLs to crawl. The URLs can be passed in code or in a text file hosted on the web.
    The list persists its state so that crawling can resume
    when the Node.js process restarts.
  </li>
  <li>
    <a href="https://www.apify.com/docs/sdk/apify-runtime-js/latest#RequestQueue"><code>RequestQueue</code></a>
    - Represents a queue of URLs to crawl, which is stored either on a local filesystem or in the cloud.
    The queue is used for deep crawling of websites, where you start with
    several URLs and then recursively follow links to other pages.
    The data structure supports both breadth-first and depth-first crawling orders.
  </li>
  <li>
    <a href="https://www.apify.com/docs/sdk/apify-runtime-js/latest#Dataset"><code>Dataset</code></a>
    - Provides a store for structured data and enables their
<<<<<<< HEAD
    export to formats like JSON, JSONL, CSV, Excel or HTML.
    The data is stored on a local filesystem or in the cloud.
=======
    export to formats like JSON, JSONL, CSV, XML, Excel or HTML.
    The data is stored on local filesystem or in the cloud.
>>>>>>> 325a0fa8
    Datasets are useful for storing and sharing large tabular crawling results,
    such as a list of products or real estate offers.
  </li>
  <li>
    <a href="https://www.apify.com/docs/sdk/apify-runtime-js/latest#KeyValueStore"><code>KeyValueStore</code></a>
    - A simple key-value store for arbitrary data records or files, along with their MIME content type.
    It is ideal for saving screenshots of web pages, PDFs or to persist the state of your crawlers.
    The data is stored on a local filesystem or in the cloud.
  </li>
  <li>
    <a href="https://www.apify.com/docs/sdk/apify-runtime-js/latest#AutoscaledPool"><code>AutoscaledPool</code></a>
    - Runs asynchronous background tasks, while automatically adjusting the concurrency
    based on free system memory and CPU usage. This is useful for running web scraping tasks
    at the maximum capacity of the system.
  </li>
  <li>
    <a href="https://www.apify.com/docs/sdk/apify-runtime-js/latest#utils-puppeteer"><code>PuppeteerUtils</code></a>
    - Provides several helper functions useful for web scraping. For example, to inject jQuery into web pages
    or to hide browser origin.
  </li>
  <li>
    Additionally, the package provides various helper functions to simplify
    running your code on the Apify cloud platform and thus
    take advantage of its pool of proxies, job scheduler, data storage, etc.
    For more information,
    see the <a href="https://www.apify.com/docs/sdk/apify-runtime-js/latest">Apify SDK Programmer's Reference</a>.
  </li>
</ul>


## Getting started

The Apify SDK requires <a href="https://nodejs.org/en/" target="_blank">Node.js</a> 8 or later.

### Local stand-alone usage

Add Apify SDK to any Node.js project by running:

```bash
npm install apify --save
```

Run the following example to perform a recursive crawl of a website using Puppeteer.

```javascript
const Apify = require('apify');

Apify.main(async () => {
    const requestQueue = await Apify.openRequestQueue();
    await requestQueue.addRequest(new Apify.Request({ url: 'https://www.iana.org/' }));
    const pseudoUrls = [new Apify.PseudoUrl('https://www.iana.org/[.*]')];

    const crawler = new Apify.PuppeteerCrawler({
        requestQueue,
        handlePageFunction: async ({ request, page }) => {
            const title = await page.title();
            console.log(`Title of ${request.url}: ${title}`);
            await Apify.utils.puppeteer.enqueueLinks(page, 'a', pseudoUrls, requestQueue);
        },
        maxRequestsPerCrawl: 100,
        maxConcurrency: 10,
    });

    await crawler.run();
});
```

By default, Apify SDK stores data to
`./apify_storage` in the current working directory.
You can override this behavior by setting either the
`APIFY_LOCAL_STORAGE_DIR` or `APIFY_TOKEN` environment variable.
For details, see [Environment variables](#environment-variables)
and [Data storage](#data-storage).

### Local usage with Apify command-line interface (CLI)

To avoid the need to set the environment variables manually,
to create a boilerplate of your project,
and to enable pushing and running your code on the Apify cloud,
you can use the
<a href="https://github.com/apifytech/apify-cli">Apify command-line interface</a> (CLI) tool.

Install the CLI by running:

```bash
npm -g install apify-cli
```

You might need to run the above command with `sudo`, depending on your configuration.

Now create a boilerplate of your new web crawling project by running:

```bash
apify create my-hello-world
```

The CLI will prompt you to select a project template and then it creates a
directory called `my-hello-world` with a Node.js project files.
You can run the project as follows:

```bash
cd my-hello-world
apify run
```

By default, the crawling data will be stored in a local directory at `./apify_storage`.
For example, the input JSON file for the actor is expected to be in the default key-value store
in `./apify_storage/key_value_stores/default/INPUT.json`.

Now you can easily deploy your code to the Apify cloud by running:

```bash
apify login
apify push
```

Your script will be uploaded to the Apify cloud and built there so that it can be run in the cloud.
For more information, view the [Apify CLI](https://www.apify.com/docs/cli)
and [Apify Actor](https://www.apify.com/docs/actor) documentation.


### Usage on the Apify cloud platform

You can also develop your web scraping project
<<<<<<< HEAD
in an online code editor directly on the Apify cloud. You'll need to have an Apify account.
=======
in an online code editor directly on the [Apify cloud platform](https://www.apify.com).
You'll need to have an Apify Account.
>>>>>>> 325a0fa8
Go to [Actors](https://my.apify.com/actors)
page in the app, click <i>Create new</i> and then go to the
<i>Source</i> tab and start writing your code or paste one of the code examples below.

For more information, view the [Apify actors quick start guide](https://www.apify.com/docs/actor#quick-start).

## What is an "actor"?

When you deploy your script to the [Apify cloud platform](https://www.apify.com/), it becomes an actor.
An actor is a serverless microservice that accepts an input and produces an output.
It can run for a few seconds, hours or even infinitely.
An actor can perform anything from a simple action such as filling out a web form or sending an email,
to complex operations such as crawling an entire website and removing duplicates from a large dataset.

To run an actor, you need to have an [Apify account](https://my.apify.com/).
Actors can be shared in the [Apify Library](https://www.apify.com/library?&type=acts)
so that other people can use them.
But don't worry, if you share your actor in the library
and somebody uses it, it runs under their account, not yours.

**Related links**

* [Library of existing actors](https://www.apify.com/library?&type=acts)
* [Documentation](https://www.apify.com/docs/actor)
* [View actors in Apify app](https://my.apify.com/actors)
* [API reference](https://www.apify.com/docs/api/v2#/reference/actors)

## Examples

An example is better than a thousand words. In the following sections you will find several
examples of how to perform various web scraping and automation tasks using the Apify SDK.
All the examples can be found in the [examples](https://github.com/apifytech/apify-js/tree/master/examples) directory
in the repository.

To run the examples, just copy them into the directory where you installed the Apify SDK using
`npm install apify` and then run them, for example, by calling:

```
node basic_crawler.js
```

Note that for production projects you should set either the `APIFY_LOCAL_STORAGE_DIR` or `APIFY_TOKEN` environment variable in order
to tell the SDK how to store its data and crawling state. See [Local stand-alone usage](#local-stand-alone-usage) above for details.

Alternatively, if you're [using the Apify CLI](#local-usage-with-apify-command-line-interface-cli),
you can copy and paste the source code of each of the examples into the `main.js`
file created by the CLI. Then go to the project directory and run the example using:

```
apify run
```

### Crawl several pages in raw HTML

This is the most basic example of the Apify SDK, which demonstrates some of its
elementary tools, such as the
[BasicCrawler](https://www.apify.com/docs/sdk/apify-runtime-js/latest#BasicCrawler)
and [RequestList](https://www.apify.com/docs/sdk/apify-runtime-js/latest#RequestList) classes.
The script just downloads several web pages with plain HTTP requests (using the
[request-promise](https://www.npmjs.com/package/request-promise) library)
and stores their raw HTML and URL to the default dataset.
In local configuration, the data will be stored as JSON files in `./apify_storage/datasets/default`.

```javascript
const Apify = require('apify');
const requestPromise = require('request-promise');

// Apify.main() function wraps the crawler logic (it is optional).
Apify.main(async () => {
    // Create and initialize an instance of the RequestList class that contains
    // a list of URLs to crawl. Here we use just a few hard-coded URLs.
    const requestList = new Apify.RequestList({
        sources: [
            { url: 'http://www.google.com/' },
            { url: 'http://www.example.com/' },
            { url: 'http://www.bing.com/' },
            { url: 'http://www.wikipedia.com/' },
        ],
    });
    await requestList.initialize();

    // Create a BasicCrawler - the simplest crawler that enables
    // users to implement the crawling logic themselves.
    const crawler = new Apify.BasicCrawler({

        // Let the crawler fetch URLs from our list.
        requestList,

        // This function will be called for each URL to crawl.
        // The 'request' option is an instance of the Request class, which contains
        // information such as URL and HTTP method, as supplied by the RequestList.
        handleRequestFunction: async ({ request }) => {
            console.log(`Processing ${request.url}...`);

            // Fetch the page HTML
            const html = await requestPromise(request.url);

            // Store the HTML and URL to the default dataset.
            await Apify.pushData({
                url: request.url,
                html,
            });
        },
    });

    // Run the crawler and wait for it to finish.
    await crawler.run();

    console.log('Crawler finished.');
});
```

### Crawl an external list of URLs with Cheerio

This example demonstrates how to use [CheerioCrawler](https://www.apify.com/docs/sdk/apify-runtime-js/latest#CheerioCrawler)
to crawl a list of URLs from an external file,
load each URL using a plain HTTP request, parse the HTML using [cheerio](https://www.npmjs.com/package/cheerio)
and extract some data from it: the page title and all H1 tags.

```javascript
const Apify = require('apify');

// Apify.utils contains various utilities, e.g. for logging.
// Here we turn off the logging of unimportant messages.
const { log } = Apify.utils;
log.setLevel(log.LEVELS.WARNING);

// A link to a list of Fortune 500 companies' websites available on GitHub.
const CSV_LINK = 'https://gist.githubusercontent.com/hrbrmstr/ae574201af3de035c684/raw/f1000.csv';

// Apify.main() function wraps the crawler logic (it is optional).
Apify.main(async () => {
    // Create an instance of the RequestList class that contains a list of URLs to crawl.
    // Here we download and parse the list of URLs from an external file.
    const requestList = new Apify.RequestList({
        sources: [{ requestsFromUrl: CSV_LINK }],
    });
    await requestList.initialize();

    // Create an instance of the CheerioCrawler class - a crawler
    // that automatically loads the URLs and parses their HTML using the cheerio library.
    const crawler = new Apify.CheerioCrawler({
        // Let the crawler fetch URLs from our list.
        requestList,

        // The crawler downloads and processes the web pages in parallel, with a concurrency
        // automatically managed based on the available system memory and CPU (see AutoscaledPool class).
        // Here we define some hard limits for the concurrency.
        minConcurrency: 10,
        maxConcurrency: 50,

        // On error, retry each page at most once.
        maxRequestRetries: 1,

        // Increase the timeout for processing of each page.
        handlePageTimeoutSecs: 60,

        // This function will be called for each URL to crawl.
        // It accepts a single parameter, which is an object with the following fields:
        // - request: an instance of the Request class with information such as URL and HTTP method
        // - html: contains raw HTML of the page
        // - $: the cheerio object containing parsed HTML
        handlePageFunction: async ({ request, html, $ }) => {
            console.log(`Processing ${request.url}...`);

            // Extract data from the page using cheerio.
            const title = $('title').text();
            const h1texts = [];
            $('h1').each((index, el) => {
                h1texts.push({
                    text: $(el).text(),
                });
            });

            // Store the results to the default dataset. In local configuration,
            // the data will be stored as JSON files in ./apify_storage/datasets/default
            await Apify.pushData({
                url: request.url,
                title,
                h1texts,
                html,
            });
        },

        // This function is called if the page processing failed more than maxRequestRetries+1 times.
        handleFailedRequestFunction: async ({ request }) => {
            console.log(`Request ${request.url} failed twice.`);
        },
    });

    // Run the crawler and wait for it to finish.
    await crawler.run();

    console.log('Crawler finished.');
});
```

### Recursively crawl a website using Puppeteer

This example demonstrates how to use [PuppeteerCrawler](https://www.apify.com/docs/sdk/apify-runtime-js/latest#PuppeteerCrawler)
in combination with [RequestList](https://www.apify.com/docs/sdk/apify-runtime-js/latest#RequestList)
and [RequestQueue](https://www.apify.com/docs/sdk/apify-runtime-js/latest#RequestQueue) to recursively scrape the
[Hacker News](https://news.ycombinator.com) website using headless Chrome / Puppeteer.
The crawler starts with a single URL, finds links to next pages,
enqueues them and continues until no more desired links are available.
The results are stored to the default dataset. In local configuration, the results are represented as JSON files in `./apify_storage/datasets/default`

```javascript
const Apify = require('apify');

Apify.main(async () => {
    // Create and initialize an instance of the RequestList class that contains the start URL.
    const requestList = new Apify.RequestList({
        sources: [
            { url: 'https://news.ycombinator.com/' },
        ],
    });
    await requestList.initialize();

    // Apify.openRequestQueue() is a factory to get a preconfigured RequestQueue instance.
    const requestQueue = await Apify.openRequestQueue();

    // Create an instance of the PuppeteerCrawler class - a crawler
    // that automatically loads the URLs in headless Chrome / Puppeteer.
    const crawler = new Apify.PuppeteerCrawler({
        // The crawler will first fetch start URLs from the RequestList
        // and then the newly discovered URLs from the RequestQueue
        requestList,
        requestQueue,

        // Run Puppeteer in headless mode. If you headless to false, you'll see the scraping
        // browsers showing up on your screen. This is great for debugging.
        launchPuppeteerOptions: { headless: true },

        // This function will be called for each URL to crawl.
        // Here you can write the Puppeteer scripts you are familiar with,
        // with the exception that browsers and pages are automatically managed by the Apify SDK.
        // The function accepts a single parameter, which is an object with the following fields:
        // - request: an instance of the Request class with information such as URL and HTTP method
        // - page: Puppeteer's Page object (see https://pptr.dev/#show=api-class-page)
        handlePageFunction: async ({ request, page }) => {
            console.log(`Processing ${request.url}...`);

            // A function to be evaluated by Puppeteer within the browser context.
            const pageFunction = ($posts) => {
                const data = [];

                // We're getting the title, rank and URL of each post on Hacker News.
                $posts.forEach(($post) => {
                    data.push({
                        title: $post.querySelector('.title a').innerText,
                        rank: $post.querySelector('.rank').innerText,
                        href: $post.querySelector('.title a').href,
                    });
                });

                return data;
            };
            const data = await page.$$eval('.athing', pageFunction);

            // Store the results to the default dataset.
            await Apify.pushData(data);

            // Find the link to the next page using Puppeteer functions.
            let nextHref;
            try {
                nextHref = await page.$eval('.morelink', el => el.href);
            } catch (err) {
                console.log(`${request.url} is the last page!`);
                return;
            }

            // Enqueue the link to the RequestQueue
            await requestQueue.addRequest(new Apify.Request({ url: nextHref }));
        },

        // This function is called if the page processing failed more than maxRequestRetries+1 times.
        handleFailedRequestFunction: async ({ request }) => {
            console.log(`Request ${request.url} failed too many times`);
        },
    });

    // Run the crawler and wait for it to finish.
    await crawler.run();

    console.log('Crawler finished.');
});
```

### Save page screenshots

This example demonstrates how to read and write
data to the default key-value store using
<a href="https://www.apify.com/docs/sdk/apify-runtime-js/latest#module-Apify-getValue"><code>Apify.getValue()</code></a>
and
<a href="https://www.apify.com/docs/sdk/apify-runtime-js/latest#module-Apify-setValue"><code>Apify.setValue()</code></a>.
The script crawls a list of URLs using Puppeteer,
captures a screenshot of each page and saves it to the store. The list of URLs is
provided as actor input that is also read from the store.

In local configuration, the input is stored in the default key-value store's directory as a JSON file at
`./apify_storage/key_value_stores/default/INPUT.json`. You need to create the file and set it with the following content:

```json
{ "sources": [{ "url": "https://www.google.com" }, { "url": "https://www.duckduckgo.com" }] }
```

On the Apify cloud platform, the input can be either set manually
in the UI app or passed as the POST payload to the [Run actor API call](https://www.apify.com/docs/api/v2#/reference/actors/run-collection/run-actor).
For more details, see [Input and output](https://www.apify.com/docs/actor#input-output)
in the Apify Actor documentation.

```javascript
const Apify = require('apify');

Apify.main(async () => {
    // Read the actor input configuration containing the URLs for the screenshot.
    // By convention, the input is present in the actor's default key-value store under the "INPUT" key.
    const input = await Apify.getValue('INPUT');
    if (!input) throw new Error('Have you passed the correct INPUT ?');

    const { sources } = input;

    const requestList = new Apify.RequestList({ sources });
    await requestList.initialize();

    const crawler = new Apify.PuppeteerCrawler({
        requestList,
        handlePageFunction: async ({ page, request }) => {
            console.log(`Processing ${request.url}...`);

            // This is a Puppeteer function that takes a screenshot of the page and returns its buffer.
            const screenshotBuffer = await page.screenshot();

            // The record key may only include the following characters: a-zA-Z0-9!-_.'()
            const key = request.url.replace(/[:/]/g, '_');

            // Save the screenshot. Choosing the right content type will automatically
            // assign the local file the right extension, in this case .png.
            // The screenshots will be stored in ./apify_storage/key_value_stores/default/
            await Apify.setValue(key, screenshotBuffer, { contentType: 'image/png' });
            console.log(`Screenshot of ${request.url} saved.`);
        },
    });

    // Run crawler.
    await crawler.run();

    console.log('Crawler finished.');
});
```

### Open web page in Puppeteer via Apify Proxy

This example demonstrates how to load pages in headless Chrome / Puppeteer
over [Apify Proxy](https://www.apify.com/docs/proxy).
To make it work, you'll need an Apify account
that has access to the proxy.
The proxy password is available on the [Proxy](https://my.apify.com/proxy) page in the app.
Just set it to the `APIFY_PROXY_PASSWORD` environment variable
or run the script using the CLI.

```javascript
const Apify = require('apify');

Apify.main(async () => {
    // Apify.launchPuppeteer() is similar to Puppeteer's launch() function.
    // It accepts the same parameters and returns a preconfigured Puppeteer.Browser instance.
    // Moreover, it accepts several additional options, such as useApifyProxy.
    const options = {
        useApifyProxy: true,
    };
    const browser = await Apify.launchPuppeteer(options);

    console.log('Running Puppeteer script...');

    // Proceed with a plain Puppeteer script.
    const page = await browser.newPage();
    const url = 'https://en.wikipedia.org/wiki/Main_Page';
    await page.goto(url);
    const title = await page.title();

    console.log(`Page title: ${title}`);

    // Cleaning up after yourself is always good.
    await browser.close();
    console.log('Puppeteer closed.');
});
```

### Invoke another actor

This example demonstrates how to start an Apify actor using
<a href="https://www.apify.com/docs/sdk/apify-runtime-js/latest#module-Apify-call"><code>Apify.call()</code></a>
and how to call Apify API using
<a href="https://www.apify.com/docs/sdk/apify-runtime-js/latest#module-Apify-client"><code>Apify.client</code></a>.
The script extracts the current Bitcoin prices from Kraken.com
and sends them to your email using the [apify/send-mail](https://www.apify.com/apify/send-mail) actor.

To make the example work, you'll need an [Apify Account](https://my.apify.com/).
Go to [Account - Integrations](https://my.apify.com/account#/integrations) page to obtain your API token
and set it to the `APIFY_TOKEN` environment variable, or run the script using the CLI.
If you deploy this actor to the Apify platform then you can set up a scheduler for early
morning. Don't miss the chance of your life to get rich!

```javascript
const Apify = require('apify');

Apify.main(async () => {
    // Launch the web browser.
    const browser = await Apify.launchPuppeteer();

    console.log('Obtaining email address...');
    const user = await Apify.client.users.getUser();

    // Load Kraken.com charts and get last traded price of BTC
    console.log('Extracting data from kraken.com...');
    const page = await browser.newPage();
    await page.goto('https://www.kraken.com/charts');
    const tradedPricesHtml = await page.$eval('#ticker-top ul', el => el.outerHTML);

    // Send prices to your email. For that, you can use an actor we already
    // have available on the platform under the name: apify/send-mail.
    // The second parameter to the Apify.call() invocation is the actor's
    // desired input. You can find the required input parameters by checking
    // the actor's documentation page: https://www.apify.com/apify/send-mail
    console.log(`Sending email to ${user.email}...`);
    await Apify.call('apify/send-mail', {
        to: user.email,
        subject: 'Kraken.com BTC',
        html: `<h1>Kraken.com BTC</h1>${tradedPricesHtml}`,
    });

    console.log('Email was sent. Good luck!');
});
```

### Use an actor as an API

This example shows a quick actor that has a run time of just a few seconds.
It opens a [web page](http://goldengatebridge75.org/news/webcam.html) that contains a webcam stream from the Golden Gate
Bridge, takes a screenshot of the page and saves it as output.

This actor
can be invoked synchronously using a single HTTP request to directly obtain its output as a reponse,
using the [Run actor synchronously](https://www.apify.com/docs/api/v2#/reference/actors/run-actor-synchronously/without-input)
Apify API endpoint.
The example is also shared as the [apify/example-golden-gate-webcam](https://www.apify.com/apify/example-golden-gate-webcam)
actor in the Apify library, so you can test it directly there simply by sending a POST request to
https://api.apify.com/v2/acts/apify~example-golden-gate-webcam/run-sync?token=[YOUR_API_TOKEN]

```javascript
const Apify = require('apify');

Apify.main(async () => {
    // Launch web browser.
    const browser = await Apify.launchPuppeteer();

    // Load http://goldengatebridge75.org/news/webcam.html and get an IFRAME with the webcam stream
    console.log('Opening web page...');
    const page = await browser.newPage();
    await page.goto('http://goldengatebridge75.org/news/webcam.html');
    const iframe = (await page.frames()).pop();

    // Get webcam image element handle.
    const imageElementHandle = await iframe.$('.VideoColm img');

    // Give the webcam image some time to load.
    console.log('Waiting for page to load...');
    await Apify.utils.sleep(3000);

    // Get a screenshot of that image.
    const imageBuffer = await imageElementHandle.screenshot();
    console.log('Screenshot captured.');

    // Save the screenshot as the actor's output. By convention, similarly to "INPUT",
    // the actor's output is stored in the default key-value store under the "OUTPUT" key.
    await Apify.setValue('OUTPUT', imageBuffer, { contentType: 'image/jpeg' });
    console.log('Actor finished.');
});
```


## Environment variables

The following table shows the basic environment variables used by Apify SDK:

<table class="table table-bordered table-condensed">
    <thead>
        <tr>
            <th>Environment variable</th>
            <th>Description</th>
        </tr>
    </thead>
    <tbody>
          <tr>
            <td><code>APIFY_LOCAL_STORAGE_DIR</code></td>
            <td>
              Defines the path to a local directory where
              <a href="https://www.apify.com/docs/sdk/apify-runtime-js/latest#KeyValueStore">key-value stores</a>,
              <a href="https://www.apify.com/docs/sdk/apify-runtime-js/latest#RequestList">request lists</a>
              and <a href="https://www.apify.com/docs/sdk/apify-runtime-js/latest#RequestQueue">request queues</a> store their data.
              Typically it is set to <code>./apify_storage</code>.
              If omitted, you should define
              the <code>APIFY_TOKEN</code> environment variable instead.
            </td>
          </tr>
          <tr>
            <td><code>APIFY_TOKEN</code></td>
            <td>
              The API token for your Apify Account. It is used to access the Apify API, e.g. to access cloud storage or to run an actor in the cloud.
              You can find your API token on the <a href="https://my.apify.com/account#intergrations">Account - Integrations</a> page.
              If omitted, you should define the <code>APIFY_LOCAL_STORAGE_DIR</code> environment variable instead.
            </td>
          </tr>
          <tr>
            <td><code>APIFY_PROXY_PASSWORD</code></td>
            <td>
              Optional password to <a href="https://www.apify.com/docs/proxy">Apify Proxy</a> for IP address rotation.
              If you have have an Apify Account, you can find the password on the
              <a href="https://my.apify.com/proxy">Proxy page</a> in the Apify app.
              This feature is optional. You can use your own proxies or no proxies at all.
            </td>
          </tr>
          <tr>
              <td><code>APIFY_HEADLESS</code></td>
              <td>
                If set to <code>1</code>, web browsers launched by Apify SDK will run in the headless
                mode. You can still override this setting in the code, e.g. by
                passing the <code>headless: true</code> option to the
                <a href="https://www.apify.com/docs/sdk/apify-runtime-js/latest#module-Apify-launchPuppeteer"><code>Apify.launchPuppeteer()</code></a>
                function. But having this setting in an environment variable allows you to develop
                the crawler locally in headful mode to simplify the debugging, and only run the crawler in headless
                mode once you deploy it to the cloud.
                By default, the the browsers are launched in headful mode, i.e. with windows.
              </td>
          </tr>
          <tr>
              <td><code>APIFY_LOG_LEVEL</code></td>
              <td>
                Specifies the minimum log level, which can be one of the following values (in order of severity):
                <code>DEBUG</code>, <code>INFO</code>, <code>WARNING</code>, <code>SOFT_FAIL</code> and <code>ERROR</code>.
                By default, the log level is set to <code>INFO</code>, which means that <code>DEBUG</code> messages
                are not printed to console.
              </td>
          </tr>
          <tr>
              <td><code>APIFY_MEMORY_MBYTES</code></td>
              <td>
                Sets the amount of system memory in megabytes to be used by the
                <a href="https://www.apify.com/docs/sdk/apify-runtime-js/latest#AutoscaledPool">autoscaled pool</a>.
                It is used to limit the number of concurrently running tasks. By default, the max amount of memory
                to be used is set to one quarter of total system memory, i. e. on a system with 8192 MB of memory,
                the autoscaling feature will only use up to 2048 MB of memory.
              </td>
          </tr>
    </tbody>
</table>

For the full list of environment variables used by Apify SDK and the Apify cloud platform, please see the
[Environment variables](https://www.apify.com/docs/actor#run-env-vars)
in the Apify actor documentation.


## Data storage

The Apify SDK has several data storage types that are useful for specific tasks.
The data is stored either on local disk to a directory defined by the `APIFY_LOCAL_STORAGE_DIR` environment variable,
or on the Apify cloud under the user account identified by the API token defined by the `APIFY_TOKEN` environment variable.
If neither of these variables is defined, by default Apify SDK sets `APIFY_LOCAL_STORAGE_DIR`
to `./apify_storage` in the current working directory and prints a warning.

Typically, you will be developing the code on your local computer and thus set the `APIFY_LOCAL_STORAGE_DIR` environment variable.
Once the code is ready, you will deploy it to the Apify cloud, where it will automatically
set the `APIFY_TOKEN` environment variable and thus use cloud storage.
No code changes are needed.

**Related links**

* [Apify cloud storage documentation](https://www.apify.com/docs/storage)
* [View storage in Apify app](https://my.apify.com/storage)
* [API reference](https://www.apify.com/docs/api/v2#/reference/key-value-stores)

### Key-value store

The key-value store is used for saving and reading data records or files.
Each data record is represented by a unique key and associated with a MIME content type.
Key-value stores are ideal for saving screenshots of web pages, PDFs or to persist the state of crawlers.

Each actor run is associated with a **default key-value store**, which is created exclusively for the actor run.
By convention, the actor run input and output is stored in the default key-value store
under the `INPUT` and `OUTPUT` key, respectively. Typically the input and output is a JSON file,
although it can be any other format.

In the Apify SDK, the key-value store is represented by the
<a href="https://www.apify.com/docs/sdk/apify-runtime-js/latest#KeyValueStore"><code>KeyValueStore</code></a>
class.
In order to simplify access to the default key-value store, the SDK also provides
<a href="https://www.apify.com/docs/sdk/apify-runtime-js/latest#module-Apify-getValue"><code>Apify.getValue()</code></a>
and <a href="https://www.apify.com/docs/sdk/apify-runtime-js/latest#module-Apify-setValue"><code>Apify.setValue()</code></a> functions.

In local configuration, the data is stored in the directory specified by the `APIFY_LOCAL_STORAGE_DIR` environment variable as follows:

```
[APIFY_LOCAL_STORAGE_DIR]/key_value_stores/[STORE_ID]/[KEY].[EXT]
```

Note that `[STORE_ID]` is the name or ID of the key-value store.
The default key value store has ID `default`, unless you override it by setting the `APIFY_DEFAULT_KEY_VALUE_STORE_ID`
environment variable.
The `[KEY]` is the key of the record and <code>[EXT]</code> corresponds to the MIME content type of the
data value.

The following code demonstrates basic operations of key-value stores:

```javascript
// Get actor input from the default key-value store
const input = await Apify.getValue('INPUT');

// Write actor output to the default key-value store.
await Apify.setValue('OUTPUT', { myResult: 123 });

// Open a named key-value store
const store = await Apify.openKeyValueStore('some-name');

// Write record. JavaScript object is automatically converted to JSON,
// strings and binary buffers are stored as they are
await store.setValue('some-key', { foo: 'bar' });

// Read record. Note that JSON is automatically parsed to a JavaScript object,
// text data returned as a string and other data is returned as binary buffer
const value = await store.getValue('some-key');

// Delete record
await store.delete('some-key');
```

To see a real-world example of how to get the input from the key-value store, see the
[screenshots.js](https://github.com/apifytech/apify-js/blob/master/examples/screenshots.js) example.


### Dataset

Datasets are used to store structured data
where each object stored has the same attributes, such as online store products or real estate offers.
You can imagine a dataset as a table, where each object is a row and its attributes are columns.
Dataset is an append-only storage - you can only add new records to it but you cannot modify or remove
existing records.

When the dataset is stored in the Apify cloud,
you can export its data to the following formats: HTML, JSON, CSV, Excel, XML and RSS.
The datasets are displayed on the actor run details page and in the [Storage](https://my.apify.com/storage)
section in the Apify app. The actual data is exported using the
[Get dataset items](https://www.apify.com/docs/api/v2#/reference/datasets/item-collection/get-items) Apify API endpoint.
This way you can easily share crawling results.

Each actor run is associated with a **default dataset**, which is created exclusively for the actor run.
Typically it is used to store crawling results specific for the actor run. Its usage is optional.

In the Apify SDK, the dataset is represented by the
<a href="https://www.apify.com/docs/sdk/apify-runtime-js/latest#Dataset"><code>Dataset</code></a>
class.
In order to simplify writes to the default dataset, the SDK also provides the
<a href="https://www.apify.com/docs/sdk/apify-runtime-js/latest#module-Apify-pushData"><code>Apify.pushData()</code></a> function.

In local configuration, the data is stored in the directory specified by the `APIFY_LOCAL_STORAGE_DIR` environment variable as follows:

```
[APIFY_LOCAL_STORAGE_DIR]/datasets/[DATASET_ID]/[INDEX].json
```

Note that `[DATASET_ID]` is the name or ID of the dataset.
The default dataset has ID `default`, unless you override it by setting the `APIFY_DEFAULT_DATASET_ID`
environment variable.
Each dataset item is stored as a separate JSON file,
where <code>[INDEX]</code> is a zero-based index of the item in the dataset.

The following code demonstrates basic operations of the dataset:

```javascript
// Write a single row to the default dataset
await Apify.pushData({ col1: 123, col2: 'val2' });

// Open a named dataset
const dataset = await Apify.openDataset('some-name');

// Write a single row
await dataset.pushData({ foo: 'bar' });

// Write multiple rows
await dataset.pushData([
  { foo: 'bar2', col2: 'val2' },
  { col3: 123 },
]);
```

To see how to use the dataset to store crawler results, see the
[cheerio_crawler.js](https://github.com/apifytech/apify-js/blob/master/examples/cheerio_crawler.js) example.


### Request queue

The request queue is a storage of URLs to crawl.
The queue is used for the deep crawling of websites, where you start with
several URLs and then recursively follow links to other pages.
The data structure supports both breadth-first and depth-first crawling orders.

Each actor run is associated with a **default request queue**, which is created exclusively for the actor run.
Typically it is used to store URLs to crawl in the specific actor run. Its usage is optional.

In Apify SDK, the request queue is represented by the
<a href="https://www.apify.com/docs/sdk/apify-runtime-js/latest#RequestQueue"><code>RequestQueue</code></a>
class.

In local configuration, the request queue data is stored in the directory specified by the `APIFY_LOCAL_STORAGE_DIR` environment variable as follows:

```
[APIFY_LOCAL_STORAGE_DIR]/request_queues/[QUEUE_ID]/[STATE]/[NUMBER].json
```

Note that `[QUEUE_ID]` is the name or ID of the request queue.
The default queue has ID `default`, unless you override it by setting the `APIFY_DEFAULT_REQUEST_QUEUE_ID`
environment variable.
Each request in the queue is stored as a separate JSON file,
where `[STATE]` is either `handled` or `pending`,
and <code>[NUMBER]</code> is an integer indicating the position of the request in the queue.

The following code demonstrates basic operations of the request queue:

```javascript
// Open the default request queue associated with the actor run
const queue = await Apify.openRequestQueue();

// Open a named request queue
const queueWithName = await Apify.openRequestQueue('some-name');

// Enqueue few requests
await queue.addRequest(new Apify.Request({ url: 'http://example.com/aaa'}));
await queue.addRequest(new Apify.Request({ url: 'http://example.com/bbb'}));
await queue.addRequest(new Apify.Request({ url: 'http://example.com/foo/bar'}), { forefront: true });

// Get requests from queue
const request1 = await queue.fetchNextRequest();
const request2 = await queue.fetchNextRequest();
const request3 = await queue.fetchNextRequest();

// Mark a request as handled
await queue.markRequestHandled(request1);

// If processing fails then reclaim the request back to the queue, so that it's crawled again
await queue.reclaimRequest(request2);
```

To see how to use the request queue with a crawler, see the
[puppeteer_crawler.js](https://github.com/apifytech/apify-js/blob/master/examples/puppeteer_crawler.js) example.


## Puppeteer live view

Apify SDK enables the real-time view of launched Puppeteer browser instances and their open tabs,
including screenshots of pages and snapshots of HTML.
This is useful for debugging your crawlers that run in headless mode.

The live view dashboard is run on a web server that is started on a port specified
by the `APIFY_CONTAINER_PORT` environment variable (typically 4321).
To enable live view, pass the `liveView: true` option to
<a href="https://www.apify.com/docs/sdk/apify-runtime-js/latest#module-Apify-launchPuppeteer" target="_blank"><code>Apify.launchPuppeteer()</code></a>:

```javascript
const browser = Apify.launchPuppeteer({ liveView: true });
```

or to `PuppeteerCrawler` constructor as follows:

```javascript
const crawler = new PuppeteerCrawler({
    launchPuppeteerOptions: { liveView: true },
    // other options
})
```

To simplify debugging, you may also want to add the
`{ slowMo: 300 }` option to slow down all browser operation.
See <a href="https://pptr.dev/#?product=Puppeteer&version=v1.6.0&show=api-puppeteerlaunchoptions" target="_blank">Puppeteer documentation</a> for details.

Once the live view is enabled, you can open http://localhost:4321 and you will see a page like this:

<img src="https://www.apify.com/ext/sdk_assets/puppeteer-live-view-dashboard.png" width="600p">

Click on the magnifying glass icon to view page detail, showing page screenshot and raw HTML:

<img src="https://www.apify.com/ext/sdk_assets/puppeteer-live-view-detail.png" width="600p">

For more information, read the <a href="https://kb.apify.com/actor/debugging-your-actors-with-live-view" target="_blank">Debugging your actors with Live View</a>
article in Apify Knowlege base.

## Support

If you find any bug or issue with the Apify SDK, please [submit an issue on GitHub](https://github.com/apifytech/apify-js/issues).
For questions, you can ask on [Stack Overflow](https://stackoverflow.com/questions/tagged/apify) or contact support@apify.com

## Contributing

Your code contributions are welcome and you'll be praised to eternity!
If you have any ideas for improvements, either submit an issue or create a pull request.

</div>

<div id="include-readme-3">
</div><|MERGE_RESOLUTION|>--- conflicted
+++ resolved
@@ -124,13 +124,8 @@
   <li>
     <a href="https://www.apify.com/docs/sdk/apify-runtime-js/latest#Dataset"><code>Dataset</code></a>
     - Provides a store for structured data and enables their
-<<<<<<< HEAD
-    export to formats like JSON, JSONL, CSV, Excel or HTML.
+    export to formats like JSON, JSONL, CSV, XML, Excel or HTML.
     The data is stored on a local filesystem or in the cloud.
-=======
-    export to formats like JSON, JSONL, CSV, XML, Excel or HTML.
-    The data is stored on local filesystem or in the cloud.
->>>>>>> 325a0fa8
     Datasets are useful for storing and sharing large tabular crawling results,
     such as a list of products or real estate offers.
   </li>
@@ -255,12 +250,7 @@
 ### Usage on the Apify cloud platform
 
 You can also develop your web scraping project
-<<<<<<< HEAD
-in an online code editor directly on the Apify cloud. You'll need to have an Apify account.
-=======
-in an online code editor directly on the [Apify cloud platform](https://www.apify.com).
-You'll need to have an Apify Account.
->>>>>>> 325a0fa8
+in an online code editor directly on the Apify cloud. You'll need to have an Apify Account.
 Go to [Actors](https://my.apify.com/actors)
 page in the app, click <i>Create new</i> and then go to the
 <i>Source</i> tab and start writing your code or paste one of the code examples below.
